/**
 * @license
 * Copyright 2017 Google LLC
 *
 * Licensed under the Apache License, Version 2.0 (the "License");
 * you may not use this file except in compliance with the License.
 * You may obtain a copy of the License at
 *
 *   http://www.apache.org/licenses/LICENSE-2.0
 *
 * Unless required by applicable law or agreed to in writing, software
 * distributed under the License is distributed on an "AS IS" BASIS,
 * WITHOUT WARRANTIES OR CONDITIONS OF ANY KIND, either express or implied.
 * See the License for the specific language governing permissions and
 * limitations under the License.
 */

<<<<<<< HEAD
import { PlatformSupport } from '../platform/platform';
=======
import { debugAssert } from './assert';
import { randomBytes } from '../platform/random_bytes';
>>>>>>> af0c4300

import { debugAssert } from './assert';

export type EventHandler<E> = (value: E) => void;
export interface Indexable {
  [k: string]: unknown;
}

export class AutoId {
  static newId(): string {
    // Alphanumeric characters
    const chars =
      'ABCDEFGHIJKLMNOPQRSTUVWXYZabcdefghijklmnopqrstuvwxyz0123456789';
    // The largest byte value that is a multiple of `char.length`.
    const maxMultiple = Math.floor(256 / chars.length) * chars.length;
    debugAssert(
      0 < maxMultiple && maxMultiple < 256,
      `Expect maxMultiple to be (0, 256), but got ${maxMultiple}`
    );

    let autoId = '';
    const targetLength = 20;
    while (autoId.length < targetLength) {
      const bytes = randomBytes(40);
      for (let i = 0; i < bytes.length; ++i) {
        // Only accept values that are [0, maxMultiple), this ensures they can
        // be evenly mapped to indices of `chars` via a modulo operation.
        if (autoId.length < targetLength && bytes[i] < maxMultiple) {
          autoId += chars.charAt(bytes[i] % chars.length);
        }
      }
    }
    debugAssert(autoId.length === targetLength, 'Invalid auto ID: ' + autoId);

    return autoId;
  }
}

export function primitiveComparator<T>(left: T, right: T): number {
  if (left < right) {
    return -1;
  }
  if (left > right) {
    return 1;
  }
  return 0;
}

export interface Equatable<T> {
  isEqual(other: T): boolean;
}

/** Helper to compare arrays using isEqual(). */
export function arrayEquals<T>(
  left: T[],
  right: T[],
  comparator: (l: T, r: T) => boolean
): boolean {
  if (left.length !== right.length) {
    return false;
  }
  return left.every((value, index) => comparator(value, right[index]));
}
/**
 * Returns the immediate lexicographically-following string. This is useful to
 * construct an inclusive range for indexeddb iterators.
 */
export function immediateSuccessor(s: string): string {
  // Return the input string, with an additional NUL byte appended.
  return s + '\0';
}<|MERGE_RESOLUTION|>--- conflicted
+++ resolved
@@ -15,14 +15,8 @@
  * limitations under the License.
  */
 
-<<<<<<< HEAD
-import { PlatformSupport } from '../platform/platform';
-=======
 import { debugAssert } from './assert';
 import { randomBytes } from '../platform/random_bytes';
->>>>>>> af0c4300
-
-import { debugAssert } from './assert';
 
 export type EventHandler<E> = (value: E) => void;
 export interface Indexable {
