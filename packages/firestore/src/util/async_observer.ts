/**
 * @license
 * Copyright 2017 Google LLC
 *
 * Licensed under the Apache License, Version 2.0 (the "License");
 * you may not use this file except in compliance with the License.
 * You may obtain a copy of the License at
 *
 *   http://www.apache.org/licenses/LICENSE-2.0
 *
 * Unless required by applicable law or agreed to in writing, software
 * distributed under the License is distributed on an "AS IS" BASIS,
 * WITHOUT WARRANTIES OR CONDITIONS OF ANY KIND, either express or implied.
 * See the License for the specific language governing permissions and
 * limitations under the License.
 */

import { Observer } from '../core/event_manager';
import { EventHandler } from './misc';
import { FirestoreError } from './error';

/*
 * A wrapper implementation of Observer<T> that will dispatch events
 * asynchronously. To allow immediate silencing, a mute call is added which
 * causes events scheduled to no longer be raised.
 */
export class AsyncObserver<T> implements Observer<T> {
  /**
   * When set to true, will not raise future events. Necessary to deal with
   * async detachment of listener.
   */
  private muted = false;

  constructor(private observer: Partial<Observer<T>>) {}

  next(value: T): void {
    if (this.observer.next) {
      this.scheduleEvent(this.observer.next, value);
    }
  }

<<<<<<< HEAD
  error(error: FirestoreError): void {
    this.scheduleEvent(this.observer.error, error);
=======
  error(error: Error): void {
    if (this.observer.error) {
      this.scheduleEvent(this.observer.error, error);
    } else {
      console.error('Uncaught Error in snapshot listener:', error);
    }
>>>>>>> 44c91e5b
  }

  mute(): void {
    this.muted = true;
  }

  private scheduleEvent<E>(eventHandler: EventHandler<E>, event: E): void {
    if (!this.muted) {
      setTimeout(() => {
        if (!this.muted) {
          eventHandler(event);
        }
      }, 0);
    }
  }
}<|MERGE_RESOLUTION|>--- conflicted
+++ resolved
@@ -39,17 +39,12 @@
     }
   }
 
-<<<<<<< HEAD
   error(error: FirestoreError): void {
-    this.scheduleEvent(this.observer.error, error);
-=======
-  error(error: Error): void {
     if (this.observer.error) {
       this.scheduleEvent(this.observer.error, error);
     } else {
       console.error('Uncaught Error in snapshot listener:', error);
     }
->>>>>>> 44c91e5b
   }
 
   mute(): void {
