/**
 * @license
 * Copyright 2017 Google LLC
 *
 * Licensed under the Apache License, Version 2.0 (the "License");
 * you may not use this file except in compliance with the License.
 * You may obtain a copy of the License at
 *
 *   http://www.apache.org/licenses/LICENSE-2.0
 *
 * Unless required by applicable law or agreed to in writing, software
 * distributed under the License is distributed on an "AS IS" BASIS,
 * WITHOUT WARRANTIES OR CONDITIONS OF ANY KIND, either express or implied.
 * See the License for the specific language governing permissions and
 * limitations under the License.
 */

import { User } from '../auth/user';
import {
  getNewDocumentChanges,
  getCachedTarget,
  ignoreIfPrimaryLeaseLoss,
  LocalStore,
  getActiveClientsFromPersistence,
  lookupMutationDocuments,
  removeCachedMutationBatchMetadata
} from '../local/local_store';
import { LocalViewChanges } from '../local/local_view_changes';
import { ReferenceSet } from '../local/reference_set';
import { TargetData, TargetPurpose } from '../local/target_data';
import {
  documentKeySet,
  DocumentKeySet,
  MaybeDocumentMap
} from '../model/collections';
import { MaybeDocument, NoDocument } from '../model/document';
import { DocumentKey } from '../model/document_key';
import { Mutation } from '../model/mutation';
import { BATCHID_UNKNOWN, MutationBatchResult } from '../model/mutation_batch';
import { RemoteEvent, TargetChange } from '../remote/remote_event';
import { RemoteStore } from '../remote/remote_store';
import { RemoteSyncer } from '../remote/remote_syncer';
import { debugAssert, debugCast, fail, hardAssert } from '../util/assert';
import { Code, FirestoreError } from '../util/error';
import { logDebug } from '../util/log';
import { primitiveComparator } from '../util/misc';
import { ObjectMap } from '../util/obj_map';
import { Deferred } from '../util/promise';
import { SortedMap } from '../util/sorted_map';

import { ClientId, SharedClientState } from '../local/shared_client_state';
import { QueryTargetState } from '../local/shared_client_state_syncer';
import { SortedSet } from '../util/sorted_set';
import { ListenSequence } from './listen_sequence';
import {
  canonifyQuery,
  LimitType,
  newQuery,
  newQueryForPath,
  Query,
  queryEquals,
  queryToTarget,
  stringifyQuery
} from './query';
import { SnapshotVersion } from './snapshot_version';
import { Target } from './target';
import { TargetIdGenerator } from './target_id_generator';
import { Transaction } from './transaction';
import {
  BatchId,
  MutationBatchState,
  OnlineState,
  OnlineStateSource,
  TargetId
} from './types';
import {
  AddedLimboDocument,
  LimboDocumentChange,
  RemovedLimboDocument,
  View,
  ViewChange,
  ViewDocumentChanges
} from './view';
import { ViewSnapshot } from './view_snapshot';
import { AsyncQueue, wrapInUserErrorIfRecoverable } from '../util/async_queue';
import { TransactionRunner } from './transaction_runner';
import { Datastore } from '../remote/datastore';

const LOG_TAG = 'SyncEngine';

/**
 * QueryView contains all of the data that SyncEngine needs to keep track of for
 * a particular query.
 */
class QueryView {
  constructor(
    /**
     * The query itself.
     */
    public query: Query,
    /**
     * The target number created by the client that is used in the watch
     * stream to identify this query.
     */
    public targetId: TargetId,
    /**
     * The view is responsible for computing the final merged truth of what
     * docs are in the query. It gets notified of local and remote changes,
     * and applies the query filters and limits to determine the most correct
     * possible results.
     */
    public view: View
  ) {}
}

/** Tracks a limbo resolution. */
class LimboResolution {
  constructor(public key: DocumentKey) {}

  /**
   * Set to true once we've received a document. This is used in
   * getRemoteKeysForTarget() and ultimately used by WatchChangeAggregator to
   * decide whether it needs to manufacture a delete event for the target once
   * the target is CURRENT.
   */
  receivedDocument: boolean = false;
}

/**
 * Interface implemented by EventManager to handle notifications from
 * SyncEngine.
 */
export interface SyncEngineListener {
  /** Handles new view snapshots. */
  onWatchChange(snapshots: ViewSnapshot[]): void;

  /** Handles the failure of a query. */
  onWatchError(query: Query, error: FirestoreError): void;

  /** Handles a change in online state. */
  onOnlineStateChange(onlineState: OnlineState): void;
}

/**
 * SyncEngine is the central controller in the client SDK architecture. It is
 * the glue code between the EventManager, LocalStore, and RemoteStore. Some of
 * SyncEngine's responsibilities include:
 * 1. Coordinating client requests and remote events between the EventManager
 *    and the local and remote data stores.
 * 2. Managing a View object for each query, providing the unified view between
 *    the local and remote data stores.
 * 3. Notifying the RemoteStore when the LocalStore has new mutations in its
 *    queue that need sending to the backend.
 *
 * The SyncEngine’s methods should only ever be called by methods running in the
 * global async queue.
 */
export interface SyncEngine extends RemoteSyncer {
  isPrimaryClient: boolean;

  /** Subscribes to SyncEngine notifications. Has to be called exactly once. */
  subscribe(syncEngineListener: SyncEngineListener): void;

  /**
   * Initiates the new listen, resolves promise when listen enqueued to the
   * server. All the subsequent view snapshots or errors are sent to the
   * subscribed handlers. Returns the initial snapshot.
   */
  listen(query: Query): Promise<ViewSnapshot>;

  /** Stops listening to the query. */
  unlisten(query: Query): Promise<void>;

  /**
   * Initiates the write of local mutation batch which involves adding the
   * writes to the mutation queue, notifying the remote store about new
   * mutations and raising events for any changes this write caused.
   *
   * The promise returned by this call is resolved when the above steps
   * have completed, *not* when the write was acked by the backend. The
   * userCallback is resolved once the write was acked/rejected by the
   * backend (or failed locally for any other reason).
   */
  write(batch: Mutation[], userCallback: Deferred<void>): Promise<void>;

  /**
   * Takes an updateFunction in which a set of reads and writes can be performed
   * atomically. In the updateFunction, the client can read and write values
   * using the supplied transaction object. After the updateFunction, all
   * changes will be committed. If a retryable error occurs (ex: some other
   * client has changed any of the data referenced), then the updateFunction
   * will be called again after a backoff. If the updateFunction still fails
   * after all retries, then the transaction will be rejected.
   *
   * The transaction object passed to the updateFunction contains methods for
   * accessing documents and collections. Unlike other datastore access, data
   * accessed with the transaction will not reflect local changes that have not
   * been committed. For this reason, it is required that all reads are
   * performed before any writes. Transactions must be performed while online.
   *
   * The Deferred input is resolved when the transaction is fully committed.
   */
  runTransaction<T>(
    asyncQueue: AsyncQueue,
    updateFunction: (transaction: Transaction) => Promise<T>,
    deferred: Deferred<T>
  ): void;

  /**
   * Applies an OnlineState change to the sync engine and notifies any views of
   * the change.
   */
  applyOnlineStateChange(
    onlineState: OnlineState,
    source: OnlineStateSource
  ): void;

  /**
   * Registers a user callback that resolves when all pending mutations at the moment of calling
   * are acknowledged .
   */
  registerPendingWritesCallback(callback: Deferred<void>): Promise<void>;

  // Visible for testing
  activeLimboDocumentResolutions(): SortedMap<DocumentKey, TargetId>;

  // Visible for testing
  enqueuedLimboDocumentResolutions(): DocumentKey[];

  handleCredentialChange(user: User): Promise<void>;

  getRemoteKeysForTarget(targetId: TargetId): DocumentKeySet;
}

/**
 * An implementation of `SyncEngine` coordinating with other parts of SDK.
 *
 * Note: some field defined in this class might have public access level, but
 * the class is not exported so they are only accessible from this module.
 * This is useful to implement optional features (like bundles) in free
 * functions, such that they are tree-shakeable.
 */
class SyncEngineImpl implements SyncEngine {
  syncEngineListener: SyncEngineListener | null = null;

  queryViewsByQuery = new ObjectMap<Query, QueryView>(
    q => canonifyQuery(q),
    queryEquals
  );
  queriesByTarget = new Map<TargetId, Query[]>();
  /**
   * The keys of documents that are in limbo for which we haven't yet started a
   * limbo resolution query.
   */
  private enqueuedLimboResolutions: DocumentKey[] = [];
  /**
   * Keeps track of the target ID for each document that is in limbo with an
   * active target.
   */
  activeLimboTargetsByKey = new SortedMap<DocumentKey, TargetId>(
    DocumentKey.comparator
  );
  /**
   * Keeps track of the information about an active limbo resolution for each
   * active target ID that was started for the purpose of limbo resolution.
   */
  activeLimboResolutionsByTarget = new Map<TargetId, LimboResolution>();
  limboDocumentRefs = new ReferenceSet();
  /** Stores user completion handlers, indexed by User and BatchId. */
  private mutationUserCallbacks = {} as {
    [uidKey: string]: SortedMap<BatchId, Deferred<void>>;
  };
  /** Stores user callbacks waiting for all pending writes to be acknowledged. */
  private pendingWritesCallbacks = new Map<BatchId, Array<Deferred<void>>>();
  private limboTargetIdGenerator = TargetIdGenerator.forSyncEngine();

  private onlineState = OnlineState.Unknown;

  // The primary state is set to `true` or `false` immediately after Firestore
  // startup. In the interim, a client should only be considered primary if
  // `isPrimary` is true.
  _isPrimaryClient: undefined | boolean = undefined;

  constructor(
    public localStore: LocalStore,
    public remoteStore: RemoteStore,
    protected datastore: Datastore,
    // PORTING NOTE: Manages state synchronization in multi-tab environments.
    public sharedClientState: SharedClientState,
    private currentUser: User,
    private maxConcurrentLimboResolutions: number
  ) {}

  get isPrimaryClient(): boolean {
    return this._isPrimaryClient === true;
  }

  subscribe(syncEngineListener: SyncEngineListener): void {
    debugAssert(
      syncEngineListener !== null,
      'SyncEngine listener cannot be null'
    );
    debugAssert(
      this.syncEngineListener === null,
      'SyncEngine already has a subscriber.'
    );

    this.syncEngineListener = syncEngineListener;
  }

  async listen(query: Query): Promise<ViewSnapshot> {
    this.assertSubscribed('listen()');

    let targetId;
    let viewSnapshot;

    const queryView = this.queryViewsByQuery.get(query);
    if (queryView) {
      // PORTING NOTE: With Multi-Tab Web, it is possible that a query view
      // already exists when EventManager calls us for the first time. This
      // happens when the primary tab is already listening to this query on
      // behalf of another tab and the user of the primary also starts listening
      // to the query. EventManager will not have an assigned target ID in this
      // case and calls `listen` to obtain this ID.
      targetId = queryView.targetId;
      this.sharedClientState.addLocalQueryTarget(targetId);
      viewSnapshot = queryView.view.computeInitialSnapshot();
    } else {
      const targetData = await this.localStore.allocateTarget(
        queryToTarget(query)
      );

      const status = this.sharedClientState.addLocalQueryTarget(
        targetData.targetId
      );
      targetId = targetData.targetId;
      viewSnapshot = await this.initializeViewAndComputeSnapshot(
        query,
        targetId,
        status === 'current'
      );
      if (this.isPrimaryClient) {
        this.remoteStore.listen(targetData);
      }
    }

    return viewSnapshot;
  }

  /**
   * Registers a view for a previously unknown query and computes its initial
   * snapshot.
   */
  async initializeViewAndComputeSnapshot(
    query: Query,
    targetId: TargetId,
    current: boolean
  ): Promise<ViewSnapshot> {
    const queryResult = await this.localStore.executeQuery(
      query,
      /* usePreviousResults= */ true
    );
    const view = new View(query, queryResult.remoteKeys);
    const viewDocChanges = view.computeDocChanges(queryResult.documents);
    const synthesizedTargetChange = TargetChange.createSynthesizedTargetChangeForCurrentChange(
      targetId,
      current && this.onlineState !== OnlineState.Offline
    );
    const viewChange = view.applyChanges(
      viewDocChanges,
      /* updateLimboDocuments= */ this.isPrimaryClient,
      synthesizedTargetChange
    );
    this.updateTrackedLimbos(targetId, viewChange.limboChanges);

    debugAssert(
      !!viewChange.snapshot,
      'applyChanges for new view should always return a snapshot'
    );

    const data = new QueryView(query, targetId, view);
    this.queryViewsByQuery.set(query, data);
    if (this.queriesByTarget.has(targetId)) {
      this.queriesByTarget.get(targetId)!.push(query);
    } else {
      this.queriesByTarget.set(targetId, [query]);
    }
    return viewChange.snapshot!;
  }

  async unlisten(query: Query): Promise<void> {
    this.assertSubscribed('unlisten()');

    const queryView = this.queryViewsByQuery.get(query)!;
    debugAssert(
      !!queryView,
      'Trying to unlisten on query not found:' + stringifyQuery(query)
    );

    // Only clean up the query view and target if this is the only query mapped
    // to the target.
    const queries = this.queriesByTarget.get(queryView.targetId)!;
    if (queries.length > 1) {
      this.queriesByTarget.set(
        queryView.targetId,
        queries.filter(q => !queryEquals(q, query))
      );
      this.queryViewsByQuery.delete(query);
      return;
    }

    // No other queries are mapped to the target, clean up the query and the target.
    if (this.isPrimaryClient) {
      // We need to remove the local query target first to allow us to verify
      // whether any other client is still interested in this target.
      this.sharedClientState.removeLocalQueryTarget(queryView.targetId);
      const targetRemainsActive = this.sharedClientState.isActiveQueryTarget(
        queryView.targetId
      );

      if (!targetRemainsActive) {
        await this.localStore
          .releaseTarget(queryView.targetId, /*keepPersistedTargetData=*/ false)
          .then(() => {
            this.sharedClientState.clearQueryState(queryView.targetId);
            this.remoteStore.unlisten(queryView.targetId);
            this.removeAndCleanupTarget(queryView.targetId);
          })
          .catch(ignoreIfPrimaryLeaseLoss);
      }
    } else {
      this.removeAndCleanupTarget(queryView.targetId);
      await this.localStore.releaseTarget(
        queryView.targetId,
        /*keepPersistedTargetData=*/ true
      );
    }
  }

  async write(batch: Mutation[], userCallback: Deferred<void>): Promise<void> {
    this.assertSubscribed('write()');

    try {
      const result = await this.localStore.localWrite(batch);
      this.sharedClientState.addPendingMutation(result.batchId);
      this.addMutationCallback(result.batchId, userCallback);
      await this.emitNewSnapsAndNotifyLocalStore(result.changes);
      await this.remoteStore.fillWritePipeline();
    } catch (e) {
      // If we can't persist the mutation, we reject the user callback and
      // don't send the mutation. The user can then retry the write.
      const error = wrapInUserErrorIfRecoverable(e, `Failed to persist write`);
      userCallback.reject(error);
    }
  }

  runTransaction<T>(
    asyncQueue: AsyncQueue,
    updateFunction: (transaction: Transaction) => Promise<T>,
    deferred: Deferred<T>
  ): void {
    new TransactionRunner<T>(
      asyncQueue,
      this.datastore,
      updateFunction,
      deferred
    ).run();
  }

  async applyRemoteEvent(remoteEvent: RemoteEvent): Promise<void> {
    this.assertSubscribed('applyRemoteEvent()');
    try {
      const changes = await this.localStore.applyRemoteEvent(remoteEvent);
      // Update `receivedDocument` as appropriate for any limbo targets.
      remoteEvent.targetChanges.forEach((targetChange, targetId) => {
        const limboResolution = this.activeLimboResolutionsByTarget.get(
          targetId
        );
        if (limboResolution) {
          // Since this is a limbo resolution lookup, it's for a single document
          // and it could be added, modified, or removed, but not a combination.
          hardAssert(
            targetChange.addedDocuments.size +
              targetChange.modifiedDocuments.size +
              targetChange.removedDocuments.size <=
              1,
            'Limbo resolution for single document contains multiple changes.'
          );
          if (targetChange.addedDocuments.size > 0) {
            limboResolution.receivedDocument = true;
          } else if (targetChange.modifiedDocuments.size > 0) {
            hardAssert(
              limboResolution.receivedDocument,
              'Received change for limbo target document without add.'
            );
          } else if (targetChange.removedDocuments.size > 0) {
            hardAssert(
              limboResolution.receivedDocument,
              'Received remove for limbo target document without add.'
            );
            limboResolution.receivedDocument = false;
          } else {
            // This was probably just a CURRENT targetChange or similar.
          }
        }
      });
      await this.emitNewSnapsAndNotifyLocalStore(changes, remoteEvent);
    } catch (error) {
      await ignoreIfPrimaryLeaseLoss(error);
    }
  }

  applyOnlineStateChange(
    onlineState: OnlineState,
    source: OnlineStateSource
  ): void {
    // If we are the secondary client, we explicitly ignore the remote store's
    // online state (the local client may go offline, even though the primary
    // tab remains online) and only apply the primary tab's online state from
    // SharedClientState.
    if (
      (this.isPrimaryClient && source === OnlineStateSource.RemoteStore) ||
      (!this.isPrimaryClient && source === OnlineStateSource.SharedClientState)
    ) {
      this.assertSubscribed('applyOnlineStateChange()');
      const newViewSnapshots = [] as ViewSnapshot[];
      this.queryViewsByQuery.forEach((query, queryView) => {
        const viewChange = queryView.view.applyOnlineStateChange(onlineState);
        debugAssert(
          viewChange.limboChanges.length === 0,
          'OnlineState should not affect limbo documents.'
        );
        if (viewChange.snapshot) {
          newViewSnapshots.push(viewChange.snapshot);
        }
      });
      this.syncEngineListener!.onOnlineStateChange(onlineState);
      this.syncEngineListener!.onWatchChange(newViewSnapshots);
      this.onlineState = onlineState;
      if (this.isPrimaryClient) {
        this.sharedClientState.setOnlineState(onlineState);
      }
    }
  }

  async rejectListen(targetId: TargetId, err: FirestoreError): Promise<void> {
    this.assertSubscribed('rejectListens()');

    // PORTING NOTE: Multi-tab only.
    this.sharedClientState.updateQueryState(targetId, 'rejected', err);

    const limboResolution = this.activeLimboResolutionsByTarget.get(targetId);
    const limboKey = limboResolution && limboResolution.key;
    if (limboKey) {
      // TODO(klimt): We really only should do the following on permission
      // denied errors, but we don't have the cause code here.

      // It's a limbo doc. Create a synthetic event saying it was deleted.
      // This is kind of a hack. Ideally, we would have a method in the local
      // store to purge a document. However, it would be tricky to keep all of
      // the local store's invariants with another method.
      let documentUpdates = new SortedMap<DocumentKey, MaybeDocument>(
        DocumentKey.comparator
      );
      documentUpdates = documentUpdates.insert(
        limboKey,
        new NoDocument(limboKey, SnapshotVersion.min())
      );
      const resolvedLimboDocuments = documentKeySet().add(limboKey);
      const event = new RemoteEvent(
        SnapshotVersion.min(),
        /* targetChanges= */ new Map<TargetId, TargetChange>(),
        /* targetMismatches= */ new SortedSet<TargetId>(primitiveComparator),
        documentUpdates,
        resolvedLimboDocuments
      );

      await this.applyRemoteEvent(event);

      // Since this query failed, we won't want to manually unlisten to it.
      // We only remove it from bookkeeping after we successfully applied the
      // RemoteEvent. If `applyRemoteEvent()` throws, we want to re-listen to
      // this query when the RemoteStore restarts the Watch stream, which should
      // re-trigger the target failure.
      this.activeLimboTargetsByKey = this.activeLimboTargetsByKey.remove(
        limboKey
      );
      this.activeLimboResolutionsByTarget.delete(targetId);
      this.pumpEnqueuedLimboResolutions();
    } else {
      await this.localStore
        .releaseTarget(targetId, /* keepPersistedTargetData */ false)
        .then(() => this.removeAndCleanupTarget(targetId, err))
        .catch(ignoreIfPrimaryLeaseLoss);
    }
  }

  async applySuccessfulWrite(
    mutationBatchResult: MutationBatchResult
  ): Promise<void> {
    this.assertSubscribed('applySuccessfulWrite()');

    const batchId = mutationBatchResult.batch.batchId;

    try {
      const changes = await this.localStore.acknowledgeBatch(
        mutationBatchResult
      );

      // The local store may or may not be able to apply the write result and
      // raise events immediately (depending on whether the watcher is caught
      // up), so we raise user callbacks first so that they consistently happen
      // before listen events.
      this.processUserCallback(batchId, /*error=*/ null);
      this.triggerPendingWritesCallbacks(batchId);

      this.sharedClientState.updateMutationState(batchId, 'acknowledged');
      await this.emitNewSnapsAndNotifyLocalStore(changes);
    } catch (error) {
      await ignoreIfPrimaryLeaseLoss(error);
    }
  }

  async rejectFailedWrite(
    batchId: BatchId,
    error: FirestoreError
  ): Promise<void> {
    this.assertSubscribed('rejectFailedWrite()');

    try {
      const changes = await this.localStore.rejectBatch(batchId);

      // The local store may or may not be able to apply the write result and
      // raise events immediately (depending on whether the watcher is caught up),
      // so we raise user callbacks first so that they consistently happen before
      // listen events.
      this.processUserCallback(batchId, error);
      this.triggerPendingWritesCallbacks(batchId);

      this.sharedClientState.updateMutationState(batchId, 'rejected', error);
      await this.emitNewSnapsAndNotifyLocalStore(changes);
    } catch (error) {
      await ignoreIfPrimaryLeaseLoss(error);
    }
  }

  async registerPendingWritesCallback(callback: Deferred<void>): Promise<void> {
    if (!this.remoteStore.canUseNetwork()) {
      logDebug(
        LOG_TAG,
        'The network is disabled. The task returned by ' +
          "'awaitPendingWrites()' will not complete until the network is enabled."
      );
    }

    try {
      const highestBatchId = await this.localStore.getHighestUnacknowledgedBatchId();
      if (highestBatchId === BATCHID_UNKNOWN) {
        // Trigger the callback right away if there is no pending writes at the moment.
        callback.resolve();
        return;
      }

      const callbacks = this.pendingWritesCallbacks.get(highestBatchId) || [];
      callbacks.push(callback);
      this.pendingWritesCallbacks.set(highestBatchId, callbacks);
    } catch (e) {
      const firestoreError = wrapInUserErrorIfRecoverable(
        e,
        'Initialization of waitForPendingWrites() operation failed'
      );
      callback.reject(firestoreError);
    }
  }

  /**
   * Triggers the callbacks that are waiting for this batch id to get acknowledged by server,
   * if there are any.
   */
  private triggerPendingWritesCallbacks(batchId: BatchId): void {
    (this.pendingWritesCallbacks.get(batchId) || []).forEach(callback => {
      callback.resolve();
    });

    this.pendingWritesCallbacks.delete(batchId);
  }

  /** Reject all outstanding callbacks waiting for pending writes to complete. */
  private rejectOutstandingPendingWritesCallbacks(errorMessage: string): void {
    this.pendingWritesCallbacks.forEach(callbacks => {
      callbacks.forEach(callback => {
        callback.reject(new FirestoreError(Code.CANCELLED, errorMessage));
      });
    });

    this.pendingWritesCallbacks.clear();
  }

  private addMutationCallback(
    batchId: BatchId,
    callback: Deferred<void>
  ): void {
    let newCallbacks = this.mutationUserCallbacks[this.currentUser.toKey()];
    if (!newCallbacks) {
      newCallbacks = new SortedMap<BatchId, Deferred<void>>(
        primitiveComparator
      );
    }
    newCallbacks = newCallbacks.insert(batchId, callback);
    this.mutationUserCallbacks[this.currentUser.toKey()] = newCallbacks;
  }

  /**
   * Resolves or rejects the user callback for the given batch and then discards
   * it.
   */
<<<<<<< HEAD
  protected processUserCallback(
    batchId: BatchId,
    error: FirestoreError | null
  ): void {
=======
  processUserCallback(batchId: BatchId, error: Error | null): void {
>>>>>>> 1971dde1
    let newCallbacks = this.mutationUserCallbacks[this.currentUser.toKey()];

    // NOTE: Mutations restored from persistence won't have callbacks, so it's
    // okay for there to be no callback for this ID.
    if (newCallbacks) {
      const callback = newCallbacks.get(batchId);
      if (callback) {
        debugAssert(
          batchId === newCallbacks.minKey(),
          'Mutation callbacks processed out-of-order?'
        );
        if (error) {
          callback.reject(error);
        } else {
          callback.resolve();
        }
        newCallbacks = newCallbacks.remove(batchId);
      }
      this.mutationUserCallbacks[this.currentUser.toKey()] = newCallbacks;
    }
  }

<<<<<<< HEAD
  protected removeAndCleanupTarget(
    targetId: number,
    error: FirestoreError | null = null
  ): void {
=======
  removeAndCleanupTarget(targetId: number, error: Error | null = null): void {
>>>>>>> 1971dde1
    this.sharedClientState.removeLocalQueryTarget(targetId);

    debugAssert(
      this.queriesByTarget.has(targetId) &&
        this.queriesByTarget.get(targetId)!.length !== 0,
      `There are no queries mapped to target id ${targetId}`
    );

    for (const query of this.queriesByTarget.get(targetId)!) {
      this.queryViewsByQuery.delete(query);
      if (error) {
        this.syncEngineListener!.onWatchError(query, error);
      }
    }

    this.queriesByTarget.delete(targetId);

    if (this.isPrimaryClient) {
      const limboKeys = this.limboDocumentRefs.removeReferencesForId(targetId);
      limboKeys.forEach(limboKey => {
        const isReferenced = this.limboDocumentRefs.containsKey(limboKey);
        if (!isReferenced) {
          // We removed the last reference for this key
          this.removeLimboTarget(limboKey);
        }
      });
    }
  }

  private removeLimboTarget(key: DocumentKey): void {
    // It's possible that the target already got removed because the query failed. In that case,
    // the key won't exist in `limboTargetsByKey`. Only do the cleanup if we still have the target.
    const limboTargetId = this.activeLimboTargetsByKey.get(key);
    if (limboTargetId === null) {
      // This target already got removed, because the query failed.
      return;
    }

    this.remoteStore.unlisten(limboTargetId);
    this.activeLimboTargetsByKey = this.activeLimboTargetsByKey.remove(key);
    this.activeLimboResolutionsByTarget.delete(limboTargetId);
    this.pumpEnqueuedLimboResolutions();
  }

  updateTrackedLimbos(
    targetId: TargetId,
    limboChanges: LimboDocumentChange[]
  ): void {
    for (const limboChange of limboChanges) {
      if (limboChange instanceof AddedLimboDocument) {
        this.limboDocumentRefs.addReference(limboChange.key, targetId);
        this.trackLimboChange(limboChange);
      } else if (limboChange instanceof RemovedLimboDocument) {
        logDebug(LOG_TAG, 'Document no longer in limbo: ' + limboChange.key);
        this.limboDocumentRefs.removeReference(limboChange.key, targetId);
        const isReferenced = this.limboDocumentRefs.containsKey(
          limboChange.key
        );
        if (!isReferenced) {
          // We removed the last reference for this key
          this.removeLimboTarget(limboChange.key);
        }
      } else {
        fail('Unknown limbo change: ' + JSON.stringify(limboChange));
      }
    }
  }

  private trackLimboChange(limboChange: AddedLimboDocument): void {
    const key = limboChange.key;
    if (!this.activeLimboTargetsByKey.get(key)) {
      logDebug(LOG_TAG, 'New document in limbo: ' + key);
      this.enqueuedLimboResolutions.push(key);
      this.pumpEnqueuedLimboResolutions();
    }
  }

  /**
   * Starts listens for documents in limbo that are enqueued for resolution,
   * subject to a maximum number of concurrent resolutions.
   *
   * Without bounding the number of concurrent resolutions, the server can fail
   * with "resource exhausted" errors which can lead to pathological client
   * behavior as seen in https://github.com/firebase/firebase-js-sdk/issues/2683.
   */
  private pumpEnqueuedLimboResolutions(): void {
    while (
      this.enqueuedLimboResolutions.length > 0 &&
      this.activeLimboTargetsByKey.size < this.maxConcurrentLimboResolutions
    ) {
      const key = this.enqueuedLimboResolutions.shift()!;
      const limboTargetId = this.limboTargetIdGenerator.next();
      this.activeLimboResolutionsByTarget.set(
        limboTargetId,
        new LimboResolution(key)
      );
      this.activeLimboTargetsByKey = this.activeLimboTargetsByKey.insert(
        key,
        limboTargetId
      );
      this.remoteStore.listen(
        new TargetData(
          queryToTarget(newQueryForPath(key.path)),
          limboTargetId,
          TargetPurpose.LimboResolution,
          ListenSequence.INVALID
        )
      );
    }
  }

  // Visible for testing
  activeLimboDocumentResolutions(): SortedMap<DocumentKey, TargetId> {
    return this.activeLimboTargetsByKey;
  }

  // Visible for testing
  enqueuedLimboDocumentResolutions(): DocumentKey[] {
    return this.enqueuedLimboResolutions;
  }

  async emitNewSnapsAndNotifyLocalStore(
    changes: MaybeDocumentMap,
    remoteEvent?: RemoteEvent
  ): Promise<void> {
    const newSnaps: ViewSnapshot[] = [];
    const docChangesInAllViews: LocalViewChanges[] = [];
    const queriesProcessed: Array<Promise<void>> = [];

    this.queryViewsByQuery.forEach((_, queryView) => {
      queriesProcessed.push(
        Promise.resolve()
          .then(() => {
            const viewDocChanges = queryView.view.computeDocChanges(changes);
            if (!viewDocChanges.needsRefill) {
              return viewDocChanges;
            }
            // The query has a limit and some docs were removed, so we need
            // to re-run the query against the local store to make sure we
            // didn't lose any good docs that had been past the limit.
            return this.localStore
              .executeQuery(queryView.query, /* usePreviousResults= */ false)
              .then(({ documents }) => {
                return queryView.view.computeDocChanges(
                  documents,
                  viewDocChanges
                );
              });
          })
          .then((viewDocChanges: ViewDocumentChanges) => {
            const targetChange =
              remoteEvent && remoteEvent.targetChanges.get(queryView.targetId);
            const viewChange = queryView.view.applyChanges(
              viewDocChanges,
              /* updateLimboDocuments= */ this.isPrimaryClient,
              targetChange
            );
            this.updateTrackedLimbos(
              queryView.targetId,
              viewChange.limboChanges
            );
            if (viewChange.snapshot) {
              if (this.isPrimaryClient) {
                this.sharedClientState.updateQueryState(
                  queryView.targetId,
                  viewChange.snapshot.fromCache ? 'not-current' : 'current'
                );
              }

              newSnaps.push(viewChange.snapshot);
              const docChanges = LocalViewChanges.fromSnapshot(
                queryView.targetId,
                viewChange.snapshot
              );
              docChangesInAllViews.push(docChanges);
            }
          })
      );
    });

    await Promise.all(queriesProcessed);
    this.syncEngineListener!.onWatchChange(newSnaps);
    await this.localStore.notifyLocalViewChanges(docChangesInAllViews);
  }

  assertSubscribed(fnName: string): void {
    debugAssert(
      this.syncEngineListener !== null,
      'Trying to call ' + fnName + ' before calling subscribe().'
    );
  }

  async handleCredentialChange(user: User): Promise<void> {
    const userChanged = !this.currentUser.isEqual(user);

    if (userChanged) {
      logDebug(LOG_TAG, 'User change. New user:', user.toKey());

      const result = await this.localStore.handleUserChange(user);
      this.currentUser = user;

      // Fails tasks waiting for pending writes requested by previous user.
      this.rejectOutstandingPendingWritesCallbacks(
        "'waitForPendingWrites' promise is rejected due to a user change."
      );
      // TODO(b/114226417): Consider calling this only in the primary tab.
      this.sharedClientState.handleUserChange(
        user,
        result.removedBatchIds,
        result.addedBatchIds
      );
      await this.emitNewSnapsAndNotifyLocalStore(result.affectedDocuments);
    }
  }

  getRemoteKeysForTarget(targetId: TargetId): DocumentKeySet {
    const limboResolution = this.activeLimboResolutionsByTarget.get(targetId);
    if (limboResolution && limboResolution.receivedDocument) {
      return documentKeySet().add(limboResolution.key);
    } else {
      let keySet = documentKeySet();
      const queries = this.queriesByTarget.get(targetId);
      if (!queries) {
        return keySet;
      }
      for (const query of queries) {
        const queryView = this.queryViewsByQuery.get(query);
        debugAssert(
          !!queryView,
          `No query view found for ${stringifyQuery(query)}`
        );
        keySet = keySet.unionWith(queryView.view.syncedDocuments);
      }
      return keySet;
    }
  }
}

export function newSyncEngine(
  localStore: LocalStore,
  remoteStore: RemoteStore,
  datastore: Datastore,
  // PORTING NOTE: Manages state synchronization in multi-tab environments.
  sharedClientState: SharedClientState,
  currentUser: User,
  maxConcurrentLimboResolutions: number,
  isPrimary: boolean
): SyncEngine {
  const syncEngine = new SyncEngineImpl(
    localStore,
    remoteStore,
    datastore,
    sharedClientState,
    currentUser,
    maxConcurrentLimboResolutions
  );
  if (isPrimary) {
    syncEngine._isPrimaryClient = true;
  }
  return syncEngine;
}

/**
 * Reconcile the list of synced documents in an existing view with those
 * from persistence.
 */
async function synchronizeViewAndComputeSnapshot(
  syncEngine: SyncEngine,
  queryView: QueryView
): Promise<ViewChange> {
  const syncEngineImpl = debugCast(syncEngine, SyncEngineImpl);
  const queryResult = await syncEngineImpl.localStore.executeQuery(
    queryView.query,
    /* usePreviousResults= */ true
  );
  const viewSnapshot = queryView.view.synchronizeWithPersistedState(
    queryResult
  );
  if (syncEngineImpl.isPrimaryClient) {
    syncEngineImpl.updateTrackedLimbos(
      queryView.targetId,
      viewSnapshot.limboChanges
    );
  }
  return viewSnapshot;
}

/** Applies a mutation state to an existing batch.  */
// PORTING NOTE: Multi-Tab only.
export async function applyBatchState(
  syncEngine: SyncEngine,
  batchId: BatchId,
  batchState: MutationBatchState,
  error?: FirestoreError
): Promise<void> {
  const syncEngineImpl = debugCast(syncEngine, SyncEngineImpl);
  syncEngineImpl.assertSubscribed('applyBatchState()');
  const documents = await lookupMutationDocuments(
    syncEngineImpl.localStore,
    batchId
  );

  if (documents === null) {
    // A throttled tab may not have seen the mutation before it was completed
    // and removed from the mutation queue, in which case we won't have cached
    // the affected documents. In this case we can safely ignore the update
    // since that means we didn't apply the mutation locally at all (if we
    // had, we would have cached the affected documents), and so we will just
    // see any resulting document changes via normal remote document updates
    // as applicable.
    logDebug(LOG_TAG, 'Cannot apply mutation batch with id: ' + batchId);
    return;
  }

  if (batchState === 'pending') {
    // If we are the primary client, we need to send this write to the
    // backend. Secondary clients will ignore these writes since their remote
    // connection is disabled.
    await syncEngineImpl.remoteStore.fillWritePipeline();
  } else if (batchState === 'acknowledged' || batchState === 'rejected') {
    // NOTE: Both these methods are no-ops for batches that originated from
    // other clients.
    syncEngineImpl.processUserCallback(batchId, error ? error : null);
    removeCachedMutationBatchMetadata(syncEngineImpl.localStore, batchId);
  } else {
    fail(`Unknown batchState: ${batchState}`);
  }

  await syncEngineImpl.emitNewSnapsAndNotifyLocalStore(documents);
}

/** Applies a query target change from a different tab. */
// PORTING NOTE: Multi-Tab only.
export async function applyPrimaryState(
  syncEngine: SyncEngine,
  isPrimary: boolean
): Promise<void> {
  const syncEngineImpl = debugCast(syncEngine, SyncEngineImpl);
  if (isPrimary === true && syncEngineImpl._isPrimaryClient !== true) {
    // Secondary tabs only maintain Views for their local listeners and the
    // Views internal state may not be 100% populated (in particular
    // secondary tabs don't track syncedDocuments, the set of documents the
    // server considers to be in the target). So when a secondary becomes
    // primary, we need to need to make sure that all views for all targets
    // match the state on disk.
    const activeTargets = syncEngineImpl.sharedClientState.getAllActiveQueryTargets();
    const activeQueries = await synchronizeQueryViewsAndRaiseSnapshots(
      syncEngineImpl,
      activeTargets.toArray(),
      /*transitionToPrimary=*/ true
    );
    syncEngineImpl._isPrimaryClient = true;
    await syncEngineImpl.remoteStore.applyPrimaryState(true);
    for (const targetData of activeQueries) {
      syncEngineImpl.remoteStore.listen(targetData);
    }
  } else if (isPrimary === false && syncEngineImpl._isPrimaryClient !== false) {
    const activeTargets: TargetId[] = [];

    let p = Promise.resolve();
    syncEngineImpl.queriesByTarget.forEach((_, targetId) => {
      if (syncEngineImpl.sharedClientState.isLocalQueryTarget(targetId)) {
        activeTargets.push(targetId);
      } else {
        p = p.then(() => {
          syncEngineImpl.removeAndCleanupTarget(targetId);
          return syncEngineImpl.localStore.releaseTarget(
            targetId,
            /*keepPersistedTargetData=*/ true
          );
        });
      }
      syncEngineImpl.remoteStore.unlisten(targetId);
    });
    await p;

    await synchronizeQueryViewsAndRaiseSnapshots(
      syncEngineImpl,
      activeTargets,
      /*transitionToPrimary=*/ false
    );
    resetLimboDocuments(syncEngineImpl);
    syncEngineImpl._isPrimaryClient = false;
    await syncEngineImpl.remoteStore.applyPrimaryState(false);
  }
}

// PORTING NOTE: Multi-Tab only.
function resetLimboDocuments(syncEngine: SyncEngine): void {
  const syncEngineImpl = debugCast(syncEngine, SyncEngineImpl);
  syncEngineImpl.activeLimboResolutionsByTarget.forEach((_, targetId) => {
    syncEngineImpl.remoteStore.unlisten(targetId);
  });
  syncEngineImpl.limboDocumentRefs.removeAllReferences();
  syncEngineImpl.activeLimboResolutionsByTarget = new Map<
    TargetId,
    LimboResolution
  >();
  syncEngineImpl.activeLimboTargetsByKey = new SortedMap<DocumentKey, TargetId>(
    DocumentKey.comparator
  );
}

/**
 * Reconcile the query views of the provided query targets with the state from
 * persistence. Raises snapshots for any changes that affect the local
 * client and returns the updated state of all target's query data.
 *
 * @param targets the list of targets with views that need to be recomputed
 * @param transitionToPrimary `true` iff the tab transitions from a secondary
 * tab to a primary tab
 */
// PORTING NOTE: Multi-Tab only.
async function synchronizeQueryViewsAndRaiseSnapshots(
  syncEngine: SyncEngine,
  targets: TargetId[],
  transitionToPrimary: boolean
): Promise<TargetData[]> {
  const syncEngineImpl = debugCast(syncEngine, SyncEngineImpl);
  const activeQueries: TargetData[] = [];
  const newViewSnapshots: ViewSnapshot[] = [];
  for (const targetId of targets) {
    let targetData: TargetData;
    const queries = syncEngineImpl.queriesByTarget.get(targetId);

    if (queries && queries.length !== 0) {
      // For queries that have a local View, we fetch their current state
      // from LocalStore (as the resume token and the snapshot version
      // might have changed) and reconcile their views with the persisted
      // state (the list of syncedDocuments may have gotten out of sync).
      targetData = await syncEngineImpl.localStore.allocateTarget(
        queryToTarget(queries[0])
      );

      for (const query of queries) {
        const queryView = syncEngineImpl.queryViewsByQuery.get(query);
        debugAssert(
          !!queryView,
          `No query view found for ${stringifyQuery(query)}`
        );

        const viewChange = await synchronizeViewAndComputeSnapshot(
          syncEngineImpl,
          queryView
        );
        if (viewChange.snapshot) {
          newViewSnapshots.push(viewChange.snapshot);
        }
      }
    } else {
      debugAssert(
        transitionToPrimary,
        'A secondary tab should never have an active view without an active target.'
      );
      // For queries that never executed on this client, we need to
      // allocate the target in LocalStore and initialize a new View.
      const target = await getCachedTarget(syncEngineImpl.localStore, targetId);
      debugAssert(!!target, `Target for id ${targetId} not found`);
      targetData = await syncEngineImpl.localStore.allocateTarget(target);
      await syncEngineImpl.initializeViewAndComputeSnapshot(
        synthesizeTargetToQuery(target!),
        targetId,
        /*current=*/ false
      );
    }

    activeQueries.push(targetData!);
  }

  syncEngineImpl.syncEngineListener!.onWatchChange(newViewSnapshots);
  return activeQueries;
}

/**
 * Creates a `Query` object from the specified `Target`. There is no way to
 * obtain the original `Query`, so we synthesize a `Query` from the `Target`
 * object.
 *
 * The synthesized result might be different from the original `Query`, but
 * since the synthesized `Query` should return the same results as the
 * original one (only the presentation of results might differ), the potential
 * difference will not cause issues.
 */
// PORTING NOTE: Multi-Tab only.
function synthesizeTargetToQuery(target: Target): Query {
  return newQuery(
    target.path,
    target.collectionGroup,
    target.orderBy,
    target.filters,
    target.limit,
    LimitType.First,
    target.startAt,
    target.endAt
  );
}

/** Returns the IDs of the clients that are currently active. */
// PORTING NOTE: Multi-Tab only.
export function getActiveClients(syncEngine: SyncEngine): Promise<ClientId[]> {
  const syncEngineImpl = debugCast(syncEngine, SyncEngineImpl);
  return getActiveClientsFromPersistence(syncEngineImpl.localStore);
}

/** Applies a query target change from a different tab. */
// PORTING NOTE: Multi-Tab only.
export async function applyTargetState(
  syncEngine: SyncEngine,
  targetId: TargetId,
  state: QueryTargetState,
  error?: FirestoreError
): Promise<void> {
  const syncEngineImpl = debugCast(syncEngine, SyncEngineImpl);
  if (syncEngineImpl._isPrimaryClient) {
    // If we receive a target state notification via WebStorage, we are
    // either already secondary or another tab has taken the primary lease.
    logDebug(LOG_TAG, 'Ignoring unexpected query state notification.');
    return;
  }

  if (syncEngineImpl.queriesByTarget.has(targetId)) {
    switch (state) {
      case 'current':
      case 'not-current': {
        const changes = await getNewDocumentChanges(syncEngineImpl.localStore);
        const synthesizedRemoteEvent = RemoteEvent.createSynthesizedRemoteEventForCurrentChange(
          targetId,
          state === 'current'
        );
        await syncEngineImpl.emitNewSnapsAndNotifyLocalStore(
          changes,
          synthesizedRemoteEvent
        );
        break;
      }
      case 'rejected': {
        await syncEngineImpl.localStore.releaseTarget(
          targetId,
          /* keepPersistedTargetData */ true
        );
        syncEngineImpl.removeAndCleanupTarget(targetId, error);
        break;
      }
      default:
        fail('Unexpected target state: ' + state);
    }
  }
}

/** Adds or removes Watch targets for queries from different tabs. */
export async function applyActiveTargetsChange(
  syncEngine: SyncEngine,
  added: TargetId[],
  removed: TargetId[]
): Promise<void> {
  const syncEngineImpl = debugCast(syncEngine, SyncEngineImpl);
  if (!syncEngineImpl._isPrimaryClient) {
    return;
  }

  for (const targetId of added) {
    if (syncEngineImpl.queriesByTarget.has(targetId)) {
      // A target might have been added in a previous attempt
      logDebug(LOG_TAG, 'Adding an already active target ' + targetId);
      continue;
    }

    const target = await getCachedTarget(syncEngineImpl.localStore, targetId);
    debugAssert(!!target, `Query data for active target ${targetId} not found`);
    const targetData = await syncEngineImpl.localStore.allocateTarget(target);
    await syncEngineImpl.initializeViewAndComputeSnapshot(
      synthesizeTargetToQuery(target),
      targetData.targetId,
      /*current=*/ false
    );
    syncEngineImpl.remoteStore.listen(targetData);
  }

  for (const targetId of removed) {
    // Check that the target is still active since the target might have been
    // removed if it has been rejected by the backend.
    if (!syncEngineImpl.queriesByTarget.has(targetId)) {
      continue;
    }

    // Release queries that are still active.
    await syncEngineImpl.localStore
      .releaseTarget(targetId, /* keepPersistedTargetData */ false)
      .then(() => {
        syncEngineImpl.remoteStore.unlisten(targetId);
        syncEngineImpl.removeAndCleanupTarget(targetId);
      })
      .catch(ignoreIfPrimaryLeaseLoss);
  }
}<|MERGE_RESOLUTION|>--- conflicted
+++ resolved
@@ -714,14 +714,7 @@
    * Resolves or rejects the user callback for the given batch and then discards
    * it.
    */
-<<<<<<< HEAD
-  protected processUserCallback(
-    batchId: BatchId,
-    error: FirestoreError | null
-  ): void {
-=======
-  processUserCallback(batchId: BatchId, error: Error | null): void {
->>>>>>> 1971dde1
+  processUserCallback(batchId: BatchId, error: FirestoreError | null): void {
     let newCallbacks = this.mutationUserCallbacks[this.currentUser.toKey()];
 
     // NOTE: Mutations restored from persistence won't have callbacks, so it's
@@ -744,14 +737,10 @@
     }
   }
 
-<<<<<<< HEAD
-  protected removeAndCleanupTarget(
+  removeAndCleanupTarget(
     targetId: number,
     error: FirestoreError | null = null
   ): void {
-=======
-  removeAndCleanupTarget(targetId: number, error: Error | null = null): void {
->>>>>>> 1971dde1
     this.sharedClientState.removeLocalQueryTarget(targetId);
 
     debugAssert(
