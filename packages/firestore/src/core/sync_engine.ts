--- conflicted
+++ resolved
@@ -171,7 +171,7 @@
    * server. All the subsequent view snapshots or errors are sent to the
    * subscribed handlers. Returns the initial snapshot.
    */
-  listen(query: Query): Promise<ViewSnapshot>;
+  listen(query: Query, readFrom?: SnapshotVersion): Promise<ViewSnapshot>;
 
   /** Stops listening to the query. */
   unlisten(query: Query): Promise<void>;
@@ -315,19 +315,10 @@
     this.syncEngineListener = syncEngineListener;
   }
 
-<<<<<<< HEAD
-  /**
-   * Initiates the new listen, resolves promise when listen enqueued to the
-   * server. All the subsequent view snapshots or errors are sent to the
-   * subscribed handlers. Returns the initial snapshot.
-   */
   async listen(
     query: Query,
     readFrom?: SnapshotVersion
   ): Promise<ViewSnapshot> {
-=======
-  async listen(query: Query): Promise<ViewSnapshot> {
->>>>>>> 99610d7d
     this.assertSubscribed('listen()');
 
     let targetId;
