/**
 * @license
 * Copyright 2017 Google LLC
 *
 * Licensed under the Apache License, Version 2.0 (the "License");
 * you may not use this file except in compliance with the License.
 * You may obtain a copy of the License at
 *
 *   http://www.apache.org/licenses/LICENSE-2.0
 *
 * Unless required by applicable law or agreed to in writing, software
 * distributed under the License is distributed on an "AS IS" BASIS,
 * WITHOUT WARRANTIES OR CONDITIONS OF ANY KIND, either express or implied.
 * See the License for the specific language governing permissions and
 * limitations under the License.
 */

import { Timestamp } from '../api/timestamp';
import { User } from '../auth/user';
import { Query } from '../core/query';
import { SnapshotVersion } from '../core/snapshot_version';
import { canonifyTarget, Target, targetEquals } from '../core/target';
import { BatchId, TargetId } from '../core/types';
import {
  DocumentKeySet,
  documentKeySet,
  DocumentMap,
  documentVersionMap,
  DocumentVersionMap,
  maybeDocumentMap,
  MaybeDocumentMap
} from '../model/collections';
import { MaybeDocument, NoDocument } from '../model/document';
import { DocumentKey } from '../model/document_key';
import {
  Mutation,
  PatchMutation,
  Precondition,
  extractMutationBaseValue
} from '../model/mutation';
import {
  BATCHID_UNKNOWN,
  MutationBatch,
  MutationBatchResult
} from '../model/mutation_batch';
import { RemoteEvent, TargetChange } from '../remote/remote_event';
import { debugAssert, debugCast, hardAssert } from '../util/assert';
import { Code, FirestoreError } from '../util/error';
import { logDebug } from '../util/log';
import { primitiveComparator } from '../util/misc';
import { ObjectMap } from '../util/obj_map';
import { SortedMap } from '../util/sorted_map';

import { LocalDocumentsView } from './local_documents_view';
import { LocalViewChanges } from './local_view_changes';
import { LruGarbageCollector, LruResults } from './lru_garbage_collector';
import { MutationQueue } from './mutation_queue';
import {
  Persistence,
  PersistenceTransaction,
  PRIMARY_LEASE_LOST_ERROR_MSG
} from './persistence';
import { PersistencePromise } from './persistence_promise';
import { TargetCache } from './target_cache';
import { QueryEngine } from './query_engine';
import { RemoteDocumentCache } from './remote_document_cache';
import { RemoteDocumentChangeBuffer } from './remote_document_change_buffer';
import { ClientId } from './shared_client_state';
import { TargetData, TargetPurpose } from './target_data';
import { IndexedDbPersistence } from './indexeddb_persistence';
import { IndexedDbMutationQueue } from './indexeddb_mutation_queue';
import { IndexedDbRemoteDocumentCache } from './indexeddb_remote_document_cache';
import { IndexedDbTargetCache } from './indexeddb_target_cache';
import { extractFieldMask } from '../model/object_value';
import { isIndexedDbTransactionError } from './simple_db';
import * as bundleProto from '../protos/firestore_bundle_proto';
import { BundleConverter, BundledDocuments, NamedQuery } from '../core/bundle';
import { BundleCache } from './bundle_cache';
import { JsonProtoSerializer } from '../remote/serializer';

const LOG_TAG = 'LocalStore';

/** The result of a write to the local store. */
export interface LocalWriteResult {
  batchId: BatchId;
  changes: MaybeDocumentMap;
}

/** The result of a user-change operation in the local store. */
export interface UserChangeResult {
  readonly affectedDocuments: MaybeDocumentMap;
  readonly removedBatchIds: BatchId[];
  readonly addedBatchIds: BatchId[];
}

/** The result of executing a query against the local store. */
export interface QueryResult {
  readonly documents: DocumentMap;
  readonly remoteKeys: DocumentKeySet;
}

/**
 * Local storage in the Firestore client. Coordinates persistence components
 * like the mutation queue and remote document cache to present a
 * latency-compensated view of stored data.
 *
 * The LocalStore is responsible for accepting mutations from the Sync Engine.
 * Writes from the client are put into a queue as provisional Mutations until
 * they are processed by the RemoteStore and confirmed as having been written
 * to the server.
 *
 * The local store provides the local version of documents that have been
 * modified locally. It maintains the constraint:
 *
 *   LocalDocument = RemoteDocument + Active(LocalMutations)
 *
 * (Active mutations are those that are enqueued and have not been previously
 * acknowledged or rejected).
 *
 * The RemoteDocument ("ground truth") state is provided via the
 * applyChangeBatch method. It will be some version of a server-provided
 * document OR will be a server-provided document PLUS acknowledged mutations:
 *
 *   RemoteDocument' = RemoteDocument + Acknowledged(LocalMutations)
 *
 * Note that this "dirty" version of a RemoteDocument will not be identical to a
 * server base version, since it has LocalMutations added to it pending getting
 * an authoritative copy from the server.
 *
 * Since LocalMutations can be rejected by the server, we have to be able to
 * revert a LocalMutation that has already been applied to the LocalDocument
 * (typically done by replaying all remaining LocalMutations to the
 * RemoteDocument to re-apply).
 *
 * The LocalStore is responsible for the garbage collection of the documents it
 * contains. For now, it every doc referenced by a view, the mutation queue, or
 * the RemoteStore.
 *
 * It also maintains the persistence of mapping queries to resume tokens and
 * target ids. It needs to know this data about queries to properly know what
 * docs it would be allowed to garbage collect.
 *
 * The LocalStore must be able to efficiently execute queries against its local
 * cache of the documents, to provide the initial set of results before any
 * remote changes have been received.
 *
 * Note: In TypeScript, most methods return Promises since the implementation
 * may rely on fetching data from IndexedDB which is async.
 * These Promises will only be rejected on an I/O error or other internal
 * (unexpected) failure (e.g. failed assert) and always represent an
 * unrecoverable error (should be caught / reported by the async_queue).
 */
export interface LocalStore {
  /** Starts the LocalStore. */
  start(): Promise<void>;

  /**
   * Tells the LocalStore that the currently authenticated user has changed.
   *
   * In response the local store switches the mutation queue to the new user and
   * returns any resulting document changes.
   */
  // PORTING NOTE: Android and iOS only return the documents affected by the
  // change.
  handleUserChange(user: User): Promise<UserChangeResult>;

  /* Accept locally generated Mutations and commit them to storage. */
  localWrite(mutations: Mutation[]): Promise<LocalWriteResult>;

  /**
   * Acknowledge the given batch.
   *
   * On the happy path when a batch is acknowledged, the local store will
   *
   *  + remove the batch from the mutation queue;
   *  + apply the changes to the remote document cache;
   *  + recalculate the latency compensated view implied by those changes (there
   *    may be mutations in the queue that affect the documents but haven't been
   *    acknowledged yet); and
   *  + give the changed documents back the sync engine
   *
   * @returns The resulting (modified) documents.
   */
  acknowledgeBatch(batchResult: MutationBatchResult): Promise<MaybeDocumentMap>;

  /**
   * Remove mutations from the MutationQueue for the specified batch;
   * LocalDocuments will be recalculated.
   *
   * @returns The resulting modified documents.
   */
  rejectBatch(batchId: BatchId): Promise<MaybeDocumentMap>;

  /**
   * Returns the largest (latest) batch id in mutation queue that is pending
   * server response.
   *
   * Returns `BATCHID_UNKNOWN` if the queue is empty.
   */
  getHighestUnacknowledgedBatchId(): Promise<BatchId>;

  /**
   * Returns the last consistent snapshot processed (used by the RemoteStore to
   * determine whether to buffer incoming snapshots from the backend).
   */
  getLastRemoteSnapshotVersion(): Promise<SnapshotVersion>;

  /**
   * Update the "ground-state" (remote) documents. We assume that the remote
   * event reflects any write batches that have been acknowledged or rejected
   * (i.e. we do not re-apply local mutations to updates from this event).
   *
   * LocalDocuments are re-calculated if there are remaining mutations in the
   * queue.
   */
  applyRemoteEvent(remoteEvent: RemoteEvent): Promise<MaybeDocumentMap>;

  /**
   * Notify local store of the changed views to locally pin documents.
   */
  notifyLocalViewChanges(viewChanges: LocalViewChanges[]): Promise<void>;

  /**
   * Gets the mutation batch after the passed in batchId in the mutation queue
   * or null if empty.
   * @param afterBatchId If provided, the batch to search after.
   * @returns The next mutation or null if there wasn't one.
   */
  nextMutationBatch(afterBatchId?: BatchId): Promise<MutationBatch | null>;

  /**
   * Read the current value of a Document with a given key or null if not
   * found - used for testing.
   */
  readDocument(key: DocumentKey): Promise<MaybeDocument | null>;

  /**
   * Assigns the given target an internal ID so that its results can be pinned so
   * they don't get GC'd. A target must be allocated in the local store before
   * the store can be used to manage its view.
   *
   * Allocating an already allocated `Target` will return the existing `TargetData`
   * for that `Target`.
   */
  allocateTarget(target: Target): Promise<TargetData>;

  /**
   * Returns the TargetData as seen by the LocalStore, including updates that may
   * have not yet been persisted to the TargetCache.
   */
  // Visible for testing.
  getTargetData(
    transaction: PersistenceTransaction,
    target: Target
  ): PersistencePromise<TargetData | null>;

  /**
   * Unpin all the documents associated with the given target. If
   * `keepPersistedTargetData` is set to false and Eager GC enabled, the method
   * directly removes the associated target data from the target cache.
   *
   * Releasing a non-existing `Target` is a no-op.
   */
  // PORTING NOTE: `keepPersistedTargetData` is multi-tab only.
  releaseTarget(
    targetId: number,
    keepPersistedTargetData: boolean
  ): Promise<void>;

  /**
   * Runs the specified query against the local store and returns the results,
   * potentially taking advantage of query data from previous executions (such
   * as the set of remote keys).
   *
   * @param usePreviousResults Whether results from previous executions can
   * be used to optimize this query execution.
   */
  executeQuery(query: Query, usePreviousResults: boolean): Promise<QueryResult>;

  collectGarbage(garbageCollector: LruGarbageCollector): Promise<LruResults>;
}

/**
 * Implements `LocalStore` interface.
 *
 * Note: some field defined in this class might have public access level, but
 * the class is not exported so they are only accessible from this module.
 * This is useful to implement optional features (like bundles) in free
 * functions, such that they are tree-shakeable.
 */
class LocalStoreImpl implements LocalStore {
  /**
   * The maximum time to leave a resume token buffered without writing it out.
   * This value is arbitrary: it's long enough to avoid several writes
   * (possibly indefinitely if updates come more frequently than this) but
   * short enough that restarting after crashing will still have a pretty
   * recent resume token.
   */
  private static readonly RESUME_TOKEN_MAX_AGE_MICROS = 5 * 60 * 1e6;

  /**
   * The set of all mutations that have been sent but not yet been applied to
   * the backend.
   */
  protected mutationQueue: MutationQueue;

  /** The set of all cached remote documents. */
  remoteDocuments: RemoteDocumentCache;

  /**
   * The "local" view of all documents (layering mutationQueue on top of
   * remoteDocumentCache).
   */
  localDocuments: LocalDocumentsView;

  /** The set of all cached bundle metadata and named queries. */
  bundleCache: BundleCache;

  /** Maps a target to its `TargetData`. */
  protected targetCache: TargetCache;

  /**
   * Maps a targetID to data about its target.
   *
   * PORTING NOTE: We are using an immutable data structure on Web to make re-runs
   * of `applyRemoteEvent()` idempotent.
   */
  protected targetDataByTarget = new SortedMap<TargetId, TargetData>(
    primitiveComparator
  );

  /** Maps a target to its targetID. */
  // TODO(wuandy): Evaluate if TargetId can be part of Target.
  private targetIdByTarget = new ObjectMap<Target, TargetId>(
    t => canonifyTarget(t),
    targetEquals
  );

  /**
   * The read time of the last entry processed by `getNewDocumentChanges()`.
   *
   * PORTING NOTE: This is only used for multi-tab synchronization.
   */
  protected lastDocumentChangeReadTime = SnapshotVersion.min();

  constructor(
    /** Manages our in-memory or durable persistence. */
    public persistence: Persistence,
    private queryEngine: QueryEngine,
    initialUser: User,
    readonly serializer: JsonProtoSerializer
  ) {
    debugAssert(
      persistence.started,
      'LocalStore was passed an unstarted persistence implementation'
    );
    this.mutationQueue = persistence.getMutationQueue(initialUser);
    this.remoteDocuments = persistence.getRemoteDocumentCache();
    this.targetCache = persistence.getTargetCache();
    this.localDocuments = new LocalDocumentsView(
      this.remoteDocuments,
      this.mutationQueue,
      this.persistence.getIndexManager()
    );
    this.bundleCache = persistence.getBundleCache();
    this.queryEngine.setLocalDocumentsView(this.localDocuments);
  }

  start(): Promise<void> {
    return Promise.resolve();
  }

  async handleUserChange(user: User): Promise<UserChangeResult> {
    let newMutationQueue = this.mutationQueue;
    let newLocalDocuments = this.localDocuments;

    const result = await this.persistence.runTransaction(
      'Handle user change',
      'readonly',
      txn => {
        // Swap out the mutation queue, grabbing the pending mutation batches
        // before and after.
        let oldBatches: MutationBatch[];
        return this.mutationQueue
          .getAllMutationBatches(txn)
          .next(promisedOldBatches => {
            oldBatches = promisedOldBatches;

            newMutationQueue = this.persistence.getMutationQueue(user);

            // Recreate our LocalDocumentsView using the new
            // MutationQueue.
            newLocalDocuments = new LocalDocumentsView(
              this.remoteDocuments,
              newMutationQueue,
              this.persistence.getIndexManager()
            );
            return newMutationQueue.getAllMutationBatches(txn);
          })
          .next(newBatches => {
            const removedBatchIds: BatchId[] = [];
            const addedBatchIds: BatchId[] = [];

            // Union the old/new changed keys.
            let changedKeys = documentKeySet();

            for (const batch of oldBatches) {
              removedBatchIds.push(batch.batchId);
              for (const mutation of batch.mutations) {
                changedKeys = changedKeys.add(mutation.key);
              }
            }

            for (const batch of newBatches) {
              addedBatchIds.push(batch.batchId);
              for (const mutation of batch.mutations) {
                changedKeys = changedKeys.add(mutation.key);
              }
            }

            // Return the set of all (potentially) changed documents and the list
            // of mutation batch IDs that were affected by change.
            return newLocalDocuments
              .getDocuments(txn, changedKeys)
              .next(affectedDocuments => {
                return {
                  affectedDocuments,
                  removedBatchIds,
                  addedBatchIds
                };
              });
          });
      }
    );

    this.mutationQueue = newMutationQueue;
    this.localDocuments = newLocalDocuments;
    this.queryEngine.setLocalDocumentsView(this.localDocuments);

    return result;
  }

  localWrite(mutations: Mutation[]): Promise<LocalWriteResult> {
    const localWriteTime = Timestamp.now();
    const keys = mutations.reduce(
      (keys, m) => keys.add(m.key),
      documentKeySet()
    );

    let existingDocs: MaybeDocumentMap;

    return this.persistence
      .runTransaction('Locally write mutations', 'readwrite', txn => {
        // Load and apply all existing mutations. This lets us compute the
        // current base state for all non-idempotent transforms before applying
        // any additional user-provided writes.
        return this.localDocuments.getDocuments(txn, keys).next(docs => {
          existingDocs = docs;

          // For non-idempotent mutations (such as `FieldValue.increment()`),
          // we record the base state in a separate patch mutation. This is
          // later used to guarantee consistent values and prevents flicker
          // even if the backend sends us an update that already includes our
          // transform.
          const baseMutations: Mutation[] = [];

          for (const mutation of mutations) {
            const baseValue = extractMutationBaseValue(
              mutation,
              existingDocs.get(mutation.key)
            );
            if (baseValue != null) {
              // NOTE: The base state should only be applied if there's some
              // existing document to override, so use a Precondition of
              // exists=true
              baseMutations.push(
                new PatchMutation(
                  mutation.key,
                  baseValue,
                  extractFieldMask(baseValue.proto.mapValue!),
                  Precondition.exists(true)
                )
              );
            }
          }

          return this.mutationQueue.addMutationBatch(
            txn,
            localWriteTime,
            baseMutations,
            mutations
          );
        });
      })
      .then(batch => {
        const changes = batch.applyToLocalDocumentSet(existingDocs);
        return { batchId: batch.batchId, changes };
      });
  }

  acknowledgeBatch(
    batchResult: MutationBatchResult
  ): Promise<MaybeDocumentMap> {
    return this.persistence.runTransaction(
      'Acknowledge batch',
      'readwrite-primary',
      txn => {
        const affected = batchResult.batch.keys();
        const documentBuffer = this.remoteDocuments.newChangeBuffer({
          trackRemovals: true // Make sure document removals show up in `getNewDocumentChanges()`
        });
        return this.applyWriteToRemoteDocuments(
          txn,
          batchResult,
          documentBuffer
        )
          .next(() => documentBuffer.apply(txn))
          .next(() => this.mutationQueue.performConsistencyCheck(txn))
          .next(() => this.localDocuments.getDocuments(txn, affected));
      }
    );
  }

  rejectBatch(batchId: BatchId): Promise<MaybeDocumentMap> {
    return this.persistence.runTransaction(
      'Reject batch',
      'readwrite-primary',
      txn => {
        let affectedKeys: DocumentKeySet;
        return this.mutationQueue
          .lookupMutationBatch(txn, batchId)
          .next((batch: MutationBatch | null) => {
            hardAssert(batch !== null, 'Attempt to reject nonexistent batch!');
            affectedKeys = batch.keys();
            return this.mutationQueue.removeMutationBatch(txn, batch);
          })
          .next(() => {
            return this.mutationQueue.performConsistencyCheck(txn);
          })
          .next(() => {
            return this.localDocuments.getDocuments(txn, affectedKeys);
          });
      }
    );
  }

  getHighestUnacknowledgedBatchId(): Promise<BatchId> {
    return this.persistence.runTransaction(
      'Get highest unacknowledged batch id',
      'readonly',
      txn => {
        return this.mutationQueue.getHighestUnacknowledgedBatchId(txn);
      }
    );
  }

  getLastRemoteSnapshotVersion(): Promise<SnapshotVersion> {
    return this.persistence.runTransaction(
      'Get last remote snapshot version',
      'readonly',
      txn => this.targetCache.getLastRemoteSnapshotVersion(txn)
    );
  }

  applyRemoteEvent(remoteEvent: RemoteEvent): Promise<MaybeDocumentMap> {
    const remoteVersion = remoteEvent.snapshotVersion;
    let newTargetDataByTargetMap = this.targetDataByTarget;

    return this.persistence
      .runTransaction('Apply remote event', 'readwrite-primary', txn => {
        const documentBuffer = this.remoteDocuments.newChangeBuffer({
          trackRemovals: true // Make sure document removals show up in `getNewDocumentChanges()`
        });

        // Reset newTargetDataByTargetMap in case this transaction gets re-run.
        newTargetDataByTargetMap = this.targetDataByTarget;

        const promises = [] as Array<PersistencePromise<void>>;
        remoteEvent.targetChanges.forEach((change, targetId) => {
          const oldTargetData = newTargetDataByTargetMap.get(targetId);
          if (!oldTargetData) {
            return;
          }

          // Only update the remote keys if the target is still active. This
          // ensures that we can persist the updated target data along with
          // the updated assignment.
          promises.push(
            this.targetCache
              .removeMatchingKeys(txn, change.removedDocuments, targetId)
              .next(() => {
                return this.targetCache.addMatchingKeys(
                  txn,
                  change.addedDocuments,
                  targetId
                );
              })
          );

          const resumeToken = change.resumeToken;
          // Update the resume token if the change includes one.
          if (resumeToken.approximateByteSize() > 0) {
            const newTargetData = oldTargetData
              .withResumeToken(resumeToken, remoteVersion)
              .withSequenceNumber(txn.currentSequenceNumber);
            newTargetDataByTargetMap = newTargetDataByTargetMap.insert(
              targetId,
              newTargetData
            );

            // Update the target data if there are target changes (or if
            // sufficient time has passed since the last update).
            if (
              LocalStoreImpl.shouldPersistTargetData(
                oldTargetData,
                newTargetData,
                change
              )
            ) {
              promises.push(
                this.targetCache.updateTargetData(txn, newTargetData)
              );
            }
          }
        });

        let changedDocs = maybeDocumentMap();
        remoteEvent.documentUpdates.forEach((key, doc) => {
          if (remoteEvent.resolvedLimboDocuments.has(key)) {
            promises.push(
              this.persistence.referenceDelegate.updateLimboDocument(txn, key)
            );
          }
        });

        // Each loop iteration only affects its "own" doc, so it's safe to get all the remote
        // documents in advance in a single call.
        promises.push(
          this.populateDocumentChangeBuffer(
            txn,
            documentBuffer,
            remoteEvent.documentUpdates,
            remoteVersion,
            undefined
          ).next(result => {
            changedDocs = result;
          })
        );

        // HACK: The only reason we allow a null snapshot version is so that we
        // can synthesize remote events when we get permission denied errors while
        // trying to resolve the state of a locally cached document that is in
        // limbo.
        if (!remoteVersion.isEqual(SnapshotVersion.min())) {
          const updateRemoteVersion = this.targetCache
            .getLastRemoteSnapshotVersion(txn)
            .next(lastRemoteSnapshotVersion => {
              debugAssert(
                remoteVersion.compareTo(lastRemoteSnapshotVersion) >= 0,
                'Watch stream reverted to previous snapshot?? ' +
                  remoteVersion +
                  ' < ' +
                  lastRemoteSnapshotVersion
              );
              return this.targetCache.setTargetsMetadata(
                txn,
                txn.currentSequenceNumber,
                remoteVersion
              );
            });
          promises.push(updateRemoteVersion);
        }

        return PersistencePromise.waitFor(promises)
          .next(() => documentBuffer.apply(txn))
          .next(() => {
            return this.localDocuments.getLocalViewOfDocuments(
              txn,
              changedDocs
            );
          });
      })
      .then(changedDocs => {
        this.targetDataByTarget = newTargetDataByTargetMap;
        return changedDocs;
      });
  }

  /**
   * Populates document change buffer with documents from backend or a bundle.
   * Returns the document changes resulting from applying those documents.
   *
   * @param txn Transaction to use to read existing documents from storage.
   * @param documentBuffer Document buffer to collect the resulted changes to be
   *        applied to storage.
   * @param documents Documents to be applied.
   * @param globalVersion A `SnapshotVersion` representing the read time if all
   *        documents have the same read time.
   * @param documentVersions A DocumentKey-to-SnapshotVersion map if documents
   *        have their own read time.
   *
   * Note: this function will use `documentVersions` if it is defined;
   * when it is not defined, resorts to `globalVersion`.
   */
  populateDocumentChangeBuffer(
    txn: PersistenceTransaction,
    documentBuffer: RemoteDocumentChangeBuffer,
    documents: MaybeDocumentMap,
    globalVersion: SnapshotVersion,
    // TODO(wuandy): We could add `readTime` to MaybeDocument instead to remove
    // this parameter.
    documentVersions: DocumentVersionMap | undefined
  ): PersistencePromise<MaybeDocumentMap> {
    let updatedKeys = documentKeySet();
    documents.forEach(k => (updatedKeys = updatedKeys.add(k)));
    return documentBuffer.getEntries(txn, updatedKeys).next(existingDocs => {
      let changedDocs = maybeDocumentMap();
      documents.forEach((key, doc) => {
        const existingDoc = existingDocs.get(key);
        const docReadTime = documentVersions?.get(key) || globalVersion;

        // Note: The order of the steps below is important, since we want
        // to ensure that rejected limbo resolutions (which fabricate
        // NoDocuments with SnapshotVersion.min()) never add documents to
        // cache.
        if (
          doc instanceof NoDocument &&
          doc.version.isEqual(SnapshotVersion.min())
        ) {
          // NoDocuments with SnapshotVersion.min() are used in manufactured
          // events. We remove these documents from cache since we lost
          // access.
          documentBuffer.removeEntry(key, docReadTime);
          changedDocs = changedDocs.insert(key, doc);
        } else if (
          existingDoc == null ||
          doc.version.compareTo(existingDoc.version) > 0 ||
          (doc.version.compareTo(existingDoc.version) === 0 &&
            existingDoc.hasPendingWrites)
        ) {
          debugAssert(
            !SnapshotVersion.min().isEqual(docReadTime),
            'Cannot add a document when the remote version is zero'
          );
          documentBuffer.addEntry(doc, docReadTime);
          changedDocs = changedDocs.insert(key, doc);
        } else {
          logDebug(
            LOG_TAG,
            'Ignoring outdated watch update for ',
            key,
            '. Current version:',
            existingDoc.version,
            ' Watch version:',
            doc.version
          );
        }
      });
      return changedDocs;
    });
  }

  /**
   * Returns true if the newTargetData should be persisted during an update of
   * an active target. TargetData should always be persisted when a target is
   * being released and should not call this function.
   *
   * While the target is active, TargetData updates can be omitted when nothing
   * about the target has changed except metadata like the resume token or
   * snapshot version. Occasionally it's worth the extra write to prevent these
   * values from getting too stale after a crash, but this doesn't have to be
   * too frequent.
   */
  private static shouldPersistTargetData(
    oldTargetData: TargetData,
    newTargetData: TargetData,
    change: TargetChange
  ): boolean {
    hardAssert(
      newTargetData.resumeToken.approximateByteSize() > 0,
      'Attempted to persist target data with no resume token'
    );

    // Always persist target data if we don't already have a resume token.
    if (oldTargetData.resumeToken.approximateByteSize() === 0) {
      return true;
    }

    // Don't allow resume token changes to be buffered indefinitely. This
    // allows us to be reasonably up-to-date after a crash and avoids needing
    // to loop over all active queries on shutdown. Especially in the browser
    // we may not get time to do anything interesting while the current tab is
    // closing.
    const timeDelta =
      newTargetData.snapshotVersion.toMicroseconds() -
      oldTargetData.snapshotVersion.toMicroseconds();
    if (timeDelta >= this.RESUME_TOKEN_MAX_AGE_MICROS) {
      return true;
    }

    // Otherwise if the only thing that has changed about a target is its resume
    // token it's not worth persisting. Note that the RemoteStore keeps an
    // in-memory view of the currently active targets which includes the current
    // resume token, so stream failure or user changes will still use an
    // up-to-date resume token regardless of what we do here.
    const changes =
      change.addedDocuments.size +
      change.modifiedDocuments.size +
      change.removedDocuments.size;
    return changes > 0;
  }

  async notifyLocalViewChanges(viewChanges: LocalViewChanges[]): Promise<void> {
    try {
      await this.persistence.runTransaction(
        'notifyLocalViewChanges',
        'readwrite',
        txn => {
          return PersistencePromise.forEach(
            viewChanges,
            (viewChange: LocalViewChanges) => {
              return PersistencePromise.forEach(
                viewChange.addedKeys,
                (key: DocumentKey) =>
                  this.persistence.referenceDelegate.addReference(
                    txn,
                    viewChange.targetId,
                    key
                  )
              ).next(() =>
                PersistencePromise.forEach(
                  viewChange.removedKeys,
                  (key: DocumentKey) =>
                    this.persistence.referenceDelegate.removeReference(
                      txn,
                      viewChange.targetId,
                      key
                    )
                )
              );
            }
          );
        }
      );
    } catch (e) {
      if (isIndexedDbTransactionError(e)) {
        // If `notifyLocalViewChanges` fails, we did not advance the sequence
        // number for the documents that were included in this transaction.
        // This might trigger them to be deleted earlier than they otherwise
        // would have, but it should not invalidate the integrity of the data.
        logDebug(LOG_TAG, 'Failed to update sequence numbers: ' + e);
      } else {
        throw e;
      }
    }

    for (const viewChange of viewChanges) {
      const targetId = viewChange.targetId;

      if (!viewChange.fromCache) {
        const targetData = this.targetDataByTarget.get(targetId);
        debugAssert(
          targetData !== null,
          `Can't set limbo-free snapshot version for unknown target: ${targetId}`
        );

        // Advance the last limbo free snapshot version
        const lastLimboFreeSnapshotVersion = targetData.snapshotVersion;
        const updatedTargetData = targetData.withLastLimboFreeSnapshotVersion(
          lastLimboFreeSnapshotVersion
        );
        this.targetDataByTarget = this.targetDataByTarget.insert(
          targetId,
          updatedTargetData
        );
      }
    }
  }

  nextMutationBatch(afterBatchId?: BatchId): Promise<MutationBatch | null> {
    return this.persistence.runTransaction(
      'Get next mutation batch',
      'readonly',
      txn => {
        if (afterBatchId === undefined) {
          afterBatchId = BATCHID_UNKNOWN;
        }
        return this.mutationQueue.getNextMutationBatchAfterBatchId(
          txn,
          afterBatchId
        );
      }
    );
  }

  readDocument(key: DocumentKey): Promise<MaybeDocument | null> {
    return this.persistence.runTransaction('read document', 'readonly', txn => {
      return this.localDocuments.getDocument(txn, key);
    });
  }

<<<<<<< HEAD
  /**
   * Assigns the given target an internal ID so that its results can be pinned so
   * they don't get GC'd. A target must be allocated in the local store before
   * the store can be used to manage its view.
   *
   * Allocating an already allocated `Target` will return the existing `TargetData`
   * for that `Target`.
   */
  allocateTarget(
    target: Target,
    readFrom?: SnapshotVersion
  ): Promise<TargetData> {
=======
  allocateTarget(target: Target): Promise<TargetData> {
>>>>>>> 99610d7d
    return this.persistence
      .runTransaction('Allocate target', 'readwrite', txn => {
        let targetData: TargetData;
        return this.targetCache
          .getTargetData(txn, target)
          .next((cached: TargetData | null) => {
            if (cached) {
              // This target has been listened to previously, so reuse the
              // previous targetID.
              // TODO(mcg): freshen last accessed date?
              targetData = cached;
              return PersistencePromise.resolve(targetData);
            } else {
              return this.targetCache.allocateTargetId(txn).next(targetId => {
                targetData = new TargetData(
                  target,
                  targetId,
                  TargetPurpose.Listen,
                  txn.currentSequenceNumber,
                  !!readFrom ? readFrom! : SnapshotVersion.min()
                );
                return this.targetCache
                  .addTargetData(txn, targetData)
                  .next(() => targetData);
              });
            }
          });
      })
      .then(targetData => {
        // If Multi-Tab is enabled, the existing target data may be newer than
        // the in-memory data
        const cachedTargetData = this.targetDataByTarget.get(
          targetData.targetId
        );
        if (
          cachedTargetData === null ||
          targetData.snapshotVersion.compareTo(
            cachedTargetData.snapshotVersion
          ) > 0
        ) {
          this.targetDataByTarget = this.targetDataByTarget.insert(
            targetData.targetId,
            targetData
          );
          this.targetIdByTarget.set(target, targetData.targetId);
        }
        return targetData;
      });
  }

  getTargetData(
    transaction: PersistenceTransaction,
    target: Target
  ): PersistencePromise<TargetData | null> {
    const targetId = this.targetIdByTarget.get(target);
    if (targetId !== undefined) {
      return PersistencePromise.resolve<TargetData | null>(
        this.targetDataByTarget.get(targetId)
      );
    } else {
      return this.targetCache.getTargetData(transaction, target);
    }
  }

  async releaseTarget(
    targetId: number,
    keepPersistedTargetData: boolean
  ): Promise<void> {
    const targetData = this.targetDataByTarget.get(targetId);
    debugAssert(
      targetData !== null,
      `Tried to release nonexistent target: ${targetId}`
    );

    const mode = keepPersistedTargetData ? 'readwrite' : 'readwrite-primary';

    try {
      if (!keepPersistedTargetData) {
        await this.persistence.runTransaction('Release target', mode, txn => {
          return this.persistence.referenceDelegate.removeTarget(
            txn,
            targetData!
          );
        });
      }
    } catch (e) {
      if (isIndexedDbTransactionError(e)) {
        // All `releaseTarget` does is record the final metadata state for the
        // target, but we've been recording this periodically during target
        // activity. If we lose this write this could cause a very slight
        // difference in the order of target deletion during GC, but we
        // don't define exact LRU semantics so this is acceptable.
        logDebug(
          LOG_TAG,
          `Failed to update sequence numbers for target ${targetId}: ${e}`
        );
      } else {
        throw e;
      }
    }

    this.targetDataByTarget = this.targetDataByTarget.remove(targetId);
    this.targetIdByTarget.delete(targetData!.target);
  }

  executeQuery(
    query: Query,
    usePreviousResults: boolean
  ): Promise<QueryResult> {
    let lastLimboFreeSnapshotVersion = SnapshotVersion.min();
    let remoteKeys = documentKeySet();

    return this.persistence.runTransaction('Execute query', 'readonly', txn => {
      return this.getTargetData(txn, query.toTarget())
        .next(targetData => {
          if (targetData) {
            lastLimboFreeSnapshotVersion =
              targetData.lastLimboFreeSnapshotVersion;
            return this.targetCache
              .getMatchingKeysForTargetId(txn, targetData.targetId)
              .next(result => {
                remoteKeys = result;
              });
          }
        })
        .next(() =>
          this.queryEngine.getDocumentsMatchingQuery(
            txn,
            query,
            usePreviousResults
              ? lastLimboFreeSnapshotVersion
              : SnapshotVersion.min(),
            usePreviousResults ? remoteKeys : documentKeySet()
          )
        )
        .next(documents => {
          return { documents, remoteKeys };
        });
    });
  }

  private applyWriteToRemoteDocuments(
    txn: PersistenceTransaction,
    batchResult: MutationBatchResult,
    documentBuffer: RemoteDocumentChangeBuffer
  ): PersistencePromise<void> {
    const batch = batchResult.batch;
    const docKeys = batch.keys();
    let promiseChain = PersistencePromise.resolve();
    docKeys.forEach(docKey => {
      promiseChain = promiseChain
        .next(() => {
          return documentBuffer.getEntry(txn, docKey);
        })
        .next((remoteDoc: MaybeDocument | null) => {
          let doc = remoteDoc;
          const ackVersion = batchResult.docVersions.get(docKey);
          hardAssert(
            ackVersion !== null,
            'ackVersions should contain every doc in the write.'
          );
          if (!doc || doc.version.compareTo(ackVersion!) < 0) {
            doc = batch.applyToRemoteDocument(docKey, doc, batchResult);
            if (!doc) {
              debugAssert(
                !remoteDoc,
                'Mutation batch ' +
                  batch +
                  ' applied to document ' +
                  remoteDoc +
                  ' resulted in null'
              );
            } else {
              // We use the commitVersion as the readTime rather than the
              // document's updateTime since the updateTime is not advanced
              // for updates that do not modify the underlying document.
              documentBuffer.addEntry(doc, batchResult.commitVersion);
            }
          }
        });
    });
    return promiseChain.next(() =>
      this.mutationQueue.removeMutationBatch(txn, batch)
    );
  }

  collectGarbage(garbageCollector: LruGarbageCollector): Promise<LruResults> {
    return this.persistence.runTransaction(
      'Collect garbage',
      'readwrite-primary',
      txn => garbageCollector.collect(txn, this.targetDataByTarget)
    );
  }
}

export function newLocalStore(
  /** Manages our in-memory or durable persistence. */
  persistence: Persistence,
  queryEngine: QueryEngine,
  initialUser: User,
  serializer: JsonProtoSerializer
): LocalStore {
  return new LocalStoreImpl(persistence, queryEngine, initialUser, serializer);
}

/**
 * An interface on top of LocalStore that provides additional functionality
 * for MultiTabSyncEngine.
 */
export interface MultiTabLocalStore extends LocalStore {
  /** Returns the local view of the documents affected by a mutation batch. */
  lookupMutationDocuments(batchId: BatchId): Promise<MaybeDocumentMap | null>;

  removeCachedMutationBatchMetadata(batchId: BatchId): void;

  setNetworkEnabled(networkEnabled: boolean): void;

  getActiveClients(): Promise<ClientId[]>;

  getTarget(targetId: TargetId): Promise<Target | null>;

  /**
   * Returns the set of documents that have been updated since the last call.
   * If this is the first call, returns the set of changes since client
   * initialization. Further invocations will return document changes since
   * the point of rejection.
   */
  getNewDocumentChanges(): Promise<MaybeDocumentMap>;

  /**
   * Reads the newest document change from persistence and forwards the internal
   * synchronization marker so that calls to `getNewDocumentChanges()`
   * only return changes that happened after client initialization.
   */
  synchronizeLastDocumentChangeReadTime(): Promise<void>;
}

/**
 * An implementation of LocalStore that provides additional functionality
 * for MultiTabSyncEngine.
 *
 * Note: some field defined in this class might have public access level, but
 * the class is not exported so they are only accessible from this module.
 * This is useful to implement optional features (like bundles) in free
 * functions, such that they are tree-shakeable.
 */
// PORTING NOTE: Web only.
class MultiTablocalStoreImpl extends LocalStoreImpl
  implements MultiTabLocalStore {
  protected mutationQueue: IndexedDbMutationQueue;
  remoteDocuments: IndexedDbRemoteDocumentCache;
  protected targetCache: IndexedDbTargetCache;

  constructor(
    public persistence: IndexedDbPersistence,
    queryEngine: QueryEngine,
    initialUser: User,
    readonly serializer: JsonProtoSerializer
  ) {
    super(persistence, queryEngine, initialUser, serializer);

    this.persistence = persistence;
    this.mutationQueue = persistence.getMutationQueue(initialUser);
    this.remoteDocuments = persistence.getRemoteDocumentCache();
    this.targetCache = persistence.getTargetCache();
  }

  /** Starts the LocalStore. */
  start(): Promise<void> {
    return this.synchronizeLastDocumentChangeReadTime();
  }

  lookupMutationDocuments(batchId: BatchId): Promise<MaybeDocumentMap | null> {
    return this.persistence.runTransaction(
      'Lookup mutation documents',
      'readonly',
      txn => {
        return this.mutationQueue
          .lookupMutationKeys(txn, batchId)
          .next(keys => {
            if (keys) {
              return this.localDocuments.getDocuments(
                txn,
                keys
              ) as PersistencePromise<MaybeDocumentMap | null>;
            } else {
              return PersistencePromise.resolve<MaybeDocumentMap | null>(null);
            }
          });
      }
    );
  }

  removeCachedMutationBatchMetadata(batchId: BatchId): void {
    this.mutationQueue.removeCachedMutationKeys(batchId);
  }

  setNetworkEnabled(networkEnabled: boolean): void {
    this.persistence.setNetworkEnabled(networkEnabled);
  }

  getActiveClients(): Promise<ClientId[]> {
    return this.persistence.getActiveClients();
  }

  getTarget(targetId: TargetId): Promise<Target | null> {
    const cachedTargetData = this.targetDataByTarget.get(targetId);

    if (cachedTargetData) {
      return Promise.resolve(cachedTargetData.target);
    } else {
      return this.persistence.runTransaction(
        'Get target data',
        'readonly',
        txn => {
          return this.targetCache
            .getTargetDataForTarget(txn, targetId)
            .next(targetData => (targetData ? targetData.target : null));
        }
      );
    }
  }

  getNewDocumentChanges(): Promise<MaybeDocumentMap> {
    return this.persistence
      .runTransaction('Get new document changes', 'readonly', txn =>
        this.remoteDocuments.getNewDocumentChanges(
          txn,
          this.lastDocumentChangeReadTime
        )
      )
      .then(({ changedDocs, readTime }) => {
        this.lastDocumentChangeReadTime = readTime;
        return changedDocs;
      });
  }

  async synchronizeLastDocumentChangeReadTime(): Promise<void> {
    this.lastDocumentChangeReadTime = await this.persistence.runTransaction(
      'Synchronize last document change read time',
      'readonly',
      txn => this.remoteDocuments.getLastReadTime(txn)
    );
  }
}

export function newMultiTabLocalStore(
  /** Manages our in-memory or durable persistence. */
  persistence: IndexedDbPersistence,
  queryEngine: QueryEngine,
  initialUser: User,
  serializer: JsonProtoSerializer
): MultiTabLocalStore {
  return new MultiTablocalStoreImpl(
    persistence,
    queryEngine,
    initialUser,
    serializer
  );
}

/**
 * Verifies the error thrown by a LocalStore operation. If a LocalStore
 * operation fails because the primary lease has been taken by another client,
 * we ignore the error (the persistence layer will immediately call
 * `applyPrimaryLease` to propagate the primary state change). All other errors
 * are re-thrown.
 *
 * @param err An error returned by a LocalStore operation.
 * @return A Promise that resolves after we recovered, or the original error.
 */
export async function ignoreIfPrimaryLeaseLoss(
  err: FirestoreError
): Promise<void> {
  if (
    err.code === Code.FAILED_PRECONDITION &&
    err.message === PRIMARY_LEASE_LOST_ERROR_MSG
  ) {
    logDebug(LOG_TAG, 'Unexpectedly lost primary lease');
  } else {
    throw err;
  }
}

/**
 * Applies the documents from a bundle to the "ground-state" (remote)
 * documents.
 *
 * LocalDocuments are re-calculated if there are remaining mutations in the
 * queue.
 */
export function applyBundleDocuments(
  localStore: LocalStore,
  documents: BundledDocuments
): Promise<MaybeDocumentMap> {
  const localStoreImpl = debugCast(localStore, LocalStoreImpl);
  const bundleConverter = new BundleConverter(localStoreImpl.serializer);
  let documentMap = maybeDocumentMap();
  let versionMap = documentVersionMap();
  for (const bundleDoc of documents) {
    const documentKey = bundleConverter.toDocumentKey(bundleDoc.metadata.name!);
    documentMap = documentMap.insert(
      documentKey,
      bundleConverter.toMaybeDocument(bundleDoc)
    );
    versionMap = versionMap.insert(
      documentKey,
      bundleConverter.toSnapshotVersion(bundleDoc.metadata.readTime!)
    );
  }

  const documentBuffer = localStoreImpl.remoteDocuments.newChangeBuffer({
    trackRemovals: true // Make sure document removals show up in `getNewDocumentChanges()`
  });
  return localStoreImpl.persistence.runTransaction(
    'Apply bundle documents',
    'readwrite',
    txn => {
      return localStoreImpl
        .populateDocumentChangeBuffer(
          txn,
          documentBuffer,
          documentMap,
          SnapshotVersion.min(),
          versionMap
        )
        .next(changedDocs => {
          documentBuffer.apply(txn);
          return changedDocs;
        })
        .next(changedDocs => {
          return localStoreImpl.localDocuments.getLocalViewOfDocuments(
            txn,
            changedDocs
          );
        });
    }
  );
}

/**
 * Returns a promise of a boolean to indicate if the given bundle has already
 * been loaded and the create time is newer than the current loading bundle.
 */
export function hasNewerBundle(
  localStore: LocalStore,
  bundleMetadata: bundleProto.BundleMetadata
): Promise<boolean> {
  const localStoreImpl = debugCast(localStore, LocalStoreImpl);
  const bundleConverter = new BundleConverter(localStoreImpl.serializer);
  const currentReadTime = bundleConverter.toSnapshotVersion(
    bundleMetadata.createTime!
  );
  return localStoreImpl.persistence
    .runTransaction('hasNewerBundle', 'readonly', transaction => {
      return localStoreImpl.bundleCache.getBundleMetadata(
        transaction,
        bundleMetadata.id!
      );
    })
    .then(cached => {
      return !!cached && cached.createTime!.compareTo(currentReadTime) >= 0;
    });
}

/**
 * Saves the given `BundleMetadata` to local persistence.
 * @param bundleMetadata
 */
export function saveBundle(
  localStore: LocalStore,
  bundleMetadata: bundleProto.BundleMetadata
): Promise<void> {
  const localStoreImpl = debugCast(localStore, LocalStoreImpl);
  return localStoreImpl.persistence.runTransaction(
    'Save bundle',
    'readwrite',
    transaction => {
      return localStoreImpl.bundleCache.saveBundleMetadata(
        transaction,
        bundleMetadata
      );
    }
  );
}

/**
 * Returns a promise of a `NamedQuery` associated with given query name. Promise
 * resolves to undefined if no persisted data can be found.
 */
export function getNamedQuery(
  localStore: LocalStore,
  queryName: string
): Promise<NamedQuery | undefined> {
  const localStoreImpl = debugCast(localStore, LocalStoreImpl);
  return localStoreImpl.persistence.runTransaction(
    'Get named query',
    'readonly',
    transaction =>
      localStoreImpl.bundleCache.getNamedQuery(transaction, queryName)
  );
}

/**
 * Saves the given `NamedQuery` to local persistence.
 */
export function saveNamedQuery(
  localStore: LocalStore,
  query: bundleProto.NamedQuery
): Promise<void> {
  const localStoreImpl = debugCast(localStore, LocalStoreImpl);
  return localStoreImpl.persistence.runTransaction(
    'Save named query',
    'readwrite',
    transaction => localStoreImpl.bundleCache.saveNamedQuery(transaction, query)
  );
}<|MERGE_RESOLUTION|>--- conflicted
+++ resolved
@@ -242,7 +242,10 @@
    * Allocating an already allocated `Target` will return the existing `TargetData`
    * for that `Target`.
    */
-  allocateTarget(target: Target): Promise<TargetData>;
+  allocateTarget(
+    target: Target,
+    readFrom?: SnapshotVersion
+  ): Promise<TargetData>;
 
   /**
    * Returns the TargetData as seen by the LocalStore, including updates that may
@@ -899,22 +902,10 @@
     });
   }
 
-<<<<<<< HEAD
-  /**
-   * Assigns the given target an internal ID so that its results can be pinned so
-   * they don't get GC'd. A target must be allocated in the local store before
-   * the store can be used to manage its view.
-   *
-   * Allocating an already allocated `Target` will return the existing `TargetData`
-   * for that `Target`.
-   */
   allocateTarget(
     target: Target,
     readFrom?: SnapshotVersion
   ): Promise<TargetData> {
-=======
-  allocateTarget(target: Target): Promise<TargetData> {
->>>>>>> 99610d7d
     return this.persistence
       .runTransaction('Allocate target', 'readwrite', txn => {
         let targetData: TargetData;
@@ -934,7 +925,7 @@
                   targetId,
                   TargetPurpose.Listen,
                   txn.currentSequenceNumber,
-                  !!readFrom ? readFrom! : SnapshotVersion.min()
+                  readFrom || SnapshotVersion.min()
                 );
                 return this.targetCache
                   .addTargetData(txn, targetData)
