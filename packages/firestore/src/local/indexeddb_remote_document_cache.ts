--- conflicted
+++ resolved
@@ -460,23 +460,14 @@
           previousSize !== undefined,
           `Cannot modify a document that wasn't read (for ${key})`
         );
-<<<<<<< HEAD
-        if (documentChange.maybeDoc) {
-=======
         if (documentChange.maybeDocument) {
->>>>>>> 2bfa1853
           debugAssert(
             !this.getReadTime(key).isEqual(SnapshotVersion.min()),
             'Cannot add a document with a read time of zero'
           );
-<<<<<<< HEAD
-          const doc = this.documentCache.serializer.toDbRemoteDocument(
-            documentChange.maybeDoc!,
-=======
           const doc = toDbRemoteDocument(
             this.documentCache.serializer,
             documentChange.maybeDocument,
->>>>>>> 2bfa1853
             this.getReadTime(key)
           );
           collectionParents = collectionParents.add(key.path.popLast());
