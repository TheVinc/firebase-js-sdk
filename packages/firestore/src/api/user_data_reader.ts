/**
 * @license
 * Copyright 2017 Google LLC
 *
 * Licensed under the Apache License, Version 2.0 (the "License");
 * you may not use this file except in compliance with the License.
 * You may obtain a copy of the License at
 *
 *   http://www.apache.org/licenses/LICENSE-2.0
 *
 * Unless required by applicable law or agreed to in writing, software
 * distributed under the License is distributed on an "AS IS" BASIS,
 * WITHOUT WARRANTIES OR CONDITIONS OF ANY KIND, either express or implied.
 * See the License for the specific language governing permissions and
 * limitations under the License.
 */

import * as firestore from '@firebase/firestore-types';

import * as api from '../protos/firestore_proto_api';

import { Timestamp } from './timestamp';
import { DatabaseId } from '../core/database_info';
import { DocumentKey } from '../model/document_key';
import {
  FieldMask,
  FieldTransform,
  Mutation,
  PatchMutation,
  Precondition,
  SetMutation,
  TransformMutation
} from '../model/mutation';
import { FieldPath } from '../model/path';
import { debugAssert, fail } from '../util/assert';
import { Code, FirestoreError } from '../util/error';
import { isPlainObject, valueDescription } from '../util/input_validation';
import { Dict, forEach, isEmpty } from '../util/obj';
import { ObjectValue, ObjectValueBuilder } from '../model/object_value';
import { JsonProtoSerializer } from '../remote/serializer';
import { Blob } from './blob';
<<<<<<< HEAD
import { BaseFieldPath, fromDotSeparatedString } from './field_path';
import { DeleteFieldValueImpl, FieldValueImpl } from './field_value';
=======
import {
  FieldPath as ExternalFieldPath,
  fromDotSeparatedString
} from './field_path';
import { DeleteFieldValueImpl, SerializableFieldValue } from './field_value';
>>>>>>> a005ed59
import { GeoPoint } from './geo_point';
import { PlatformSupport } from '../platform/platform';

const RESERVED_FIELD_REGEX = /^__.*__$/;

/**
 * An untyped Firestore Data Converter interface that is shared between the
 * lite, full and legacy SDK.
 */
export interface UntypedFirestoreDataConverter<T> {
  toFirestore(modelObject: T): firestore.DocumentData;
  fromFirestore(snapshot: unknown, options?: unknown): T;
}

/**
 * A reference to a document in a Firebase project.
 *
 * This class serves as a common base class for the public DocumentReferences
 * exposed in the lite, full and legacy SDK.
 */
export class DocumentKeyReference<T> {
  constructor(
    public readonly _databaseId: DatabaseId,
    public readonly _key: DocumentKey,
    public readonly _converter?: UntypedFirestoreDataConverter<T>
  ) {}
}

/** The result of parsing document data (e.g. for a setData call). */
export class ParsedSetData {
  constructor(
    readonly data: ObjectValue,
    readonly fieldMask: FieldMask | null,
    readonly fieldTransforms: FieldTransform[]
  ) {}

  toMutations(key: DocumentKey, precondition: Precondition): Mutation[] {
    const mutations = [] as Mutation[];
    if (this.fieldMask !== null) {
      mutations.push(
        new PatchMutation(key, this.data, this.fieldMask, precondition)
      );
    } else {
      mutations.push(new SetMutation(key, this.data, precondition));
    }
    if (this.fieldTransforms.length > 0) {
      mutations.push(new TransformMutation(key, this.fieldTransforms));
    }
    return mutations;
  }
}

/** The result of parsing "update" data (i.e. for an updateData call). */
export class ParsedUpdateData {
  constructor(
    readonly data: ObjectValue,
    readonly fieldMask: FieldMask,
    readonly fieldTransforms: FieldTransform[]
  ) {}

  toMutations(key: DocumentKey, precondition: Precondition): Mutation[] {
    const mutations = [
      new PatchMutation(key, this.data, this.fieldMask, precondition)
    ] as Mutation[];
    if (this.fieldTransforms.length > 0) {
      mutations.push(new TransformMutation(key, this.fieldTransforms));
    }
    return mutations;
  }
}

/*
 * Represents what type of API method provided the data being parsed; useful
 * for determining which error conditions apply during parsing and providing
 * better error messages.
 */
export const enum UserDataSource {
  Set,
  Update,
  MergeSet,
  /**
   * Indicates the source is a where clause, cursor bound, arrayUnion()
   * element, etc. Of note, isWrite(source) will return false.
   */
  Argument,
  /**
   * Indicates that the source is an Argument that may directly contain nested
   * arrays (e.g. the operand of an `in` query).
   */
  ArrayArgument
}

function isWrite(dataSource: UserDataSource): boolean {
  switch (dataSource) {
    case UserDataSource.Set: // fall through
    case UserDataSource.MergeSet: // fall through
    case UserDataSource.Update:
      return true;
    case UserDataSource.Argument:
    case UserDataSource.ArrayArgument:
      return false;
    default:
      throw fail(`Unexpected case for UserDataSource: ${dataSource}`);
  }
}

/** Contains the settings that are mutated as we parse user data. */
interface ContextSettings {
  /** Indicates what kind of API method this data came from. */
  readonly dataSource: UserDataSource;
  /** The name of the method the user called to create the ParseContext. */
  readonly methodName: string;
  /**
   * A path within the object being parsed. This could be an empty path (in
   * which case the context represents the root of the data being parsed), or a
   * nonempty path (indicating the context represents a nested location within
   * the data).
   */
  readonly path?: FieldPath;
  /**
   * Whether or not this context corresponds to an element of an array.
   * If not set, elements are treated as if they were outside of arrays.
   */
  readonly arrayElement?: boolean;
}

/** A "context" object passed around while parsing user data. */
export class ParseContext {
  readonly fieldTransforms: FieldTransform[];
  readonly fieldMask: FieldPath[];
  /**
   * Initializes a ParseContext with the given source and path.
   *
   * @param settings The settings for the parser.
   * @param databaseId The database ID of the Firestore instance.
   * @param serializer The serializer to use to generate the Value proto.
   * @param ignoreUndefinedProperties Whether to ignore undefined properties
   * rather than throw.
   * @param fieldTransforms A mutable list of field transforms encountered while
   *     parsing the data.
   * @param fieldMask A mutable list of field paths encountered while parsing
   *     the data.
   *
   * TODO(b/34871131): We don't support array paths right now, so path can be
   * null to indicate the context represents any location within an array (in
   * which case certain features will not work and errors will be somewhat
   * compromised).
   */
  constructor(
    readonly settings: ContextSettings,
    readonly databaseId: DatabaseId,
    readonly serializer: JsonProtoSerializer,
    readonly ignoreUndefinedProperties: boolean,
    fieldTransforms?: FieldTransform[],
    fieldMask?: FieldPath[]
  ) {
    // Minor hack: If fieldTransforms is undefined, we assume this is an
    // external call and we need to validate the entire path.
    if (fieldTransforms === undefined) {
      this.validatePath();
    }
    this.fieldTransforms = fieldTransforms || [];
    this.fieldMask = fieldMask || [];
  }

  get path(): FieldPath | undefined {
    return this.settings.path;
  }

  get dataSource(): UserDataSource {
    return this.settings.dataSource;
  }

  /** Returns a new context with the specified settings overwritten. */
  contextWith(configuration: Partial<ContextSettings>): ParseContext {
    return new ParseContext(
      { ...this.settings, ...configuration },
      this.databaseId,
      this.serializer,
      this.ignoreUndefinedProperties,
      this.fieldTransforms,
      this.fieldMask
    );
  }

  childContextForField(field: string): ParseContext {
    const childPath = this.path?.child(field);
    const context = this.contextWith({ path: childPath, arrayElement: false });
    context.validatePathSegment(field);
    return context;
  }

  childContextForFieldPath(field: FieldPath): ParseContext {
    const childPath = this.path?.child(field);
    const context = this.contextWith({ path: childPath, arrayElement: false });
    context.validatePath();
    return context;
  }

  childContextForArray(index: number): ParseContext {
    // TODO(b/34871131): We don't support array paths right now; so make path
    // undefined.
    return this.contextWith({ path: undefined, arrayElement: true });
  }

  createError(reason: string): Error {
    const fieldDescription =
      !this.path || this.path.isEmpty()
        ? ''
        : ` (found in field ${this.path.toString()})`;
    return new FirestoreError(
      Code.INVALID_ARGUMENT,
      `Function ${this.settings.methodName}() called with invalid data. ` +
        reason +
        fieldDescription
    );
  }

  /** Returns 'true' if 'fieldPath' was traversed when creating this context. */
  contains(fieldPath: FieldPath): boolean {
    return (
      this.fieldMask.find(field => fieldPath.isPrefixOf(field)) !== undefined ||
      this.fieldTransforms.find(transform =>
        fieldPath.isPrefixOf(transform.field)
      ) !== undefined
    );
  }

  private validatePath(): void {
    // TODO(b/34871131): Remove null check once we have proper paths for fields
    // within arrays.
    if (!this.path) {
      return;
    }
    for (let i = 0; i < this.path.length; i++) {
      this.validatePathSegment(this.path.get(i));
    }
  }

  private validatePathSegment(segment: string): void {
    if (segment.length === 0) {
      throw this.createError('Document fields must not be empty');
    }
    if (isWrite(this.dataSource) && RESERVED_FIELD_REGEX.test(segment)) {
      throw this.createError('Document fields cannot begin and end with "__"');
    }
  }
}

/**
 * Helper for parsing raw user input (provided via the API) into internal model
 * classes.
 */
export class UserDataReader {
  private readonly serializer: JsonProtoSerializer;

  constructor(
    private readonly databaseId: DatabaseId,
    private readonly ignoreUndefinedProperties: boolean,
    serializer?: JsonProtoSerializer
  ) {
    this.serializer =
      serializer || PlatformSupport.getPlatform().newSerializer(databaseId);
  }

  /** Parse document data from a set() call. */
  parseSetData(
    methodName: string,
    input: unknown,
    options: firestore.SetOptions = {}
  ): ParsedSetData {
    const context = this.createContext(
      options.merge || options.mergeFields
        ? UserDataSource.MergeSet
        : UserDataSource.Set,
      methodName
    );
    validatePlainObject('Data must be an object, but it was:', context, input);
    const updateData = parseObject(input, context)!;

    let fieldMask: FieldMask | null;
    let fieldTransforms: FieldTransform[];

    if (options.merge) {
      fieldMask = new FieldMask(context.fieldMask);
      fieldTransforms = context.fieldTransforms;
    } else if (options.mergeFields) {
      const validatedFieldPaths: FieldPath[] = [];

      for (const stringOrFieldPath of options.mergeFields) {
        let fieldPath: FieldPath;

        if (stringOrFieldPath instanceof BaseFieldPath) {
          fieldPath = stringOrFieldPath._internalPath;
        } else if (typeof stringOrFieldPath === 'string') {
          fieldPath = fieldPathFromDotSeparatedString(
            methodName,
            stringOrFieldPath
          );
        } else {
          throw fail(
            'Expected stringOrFieldPath to be a string or a FieldPath'
          );
        }

        if (!context.contains(fieldPath)) {
          throw new FirestoreError(
            Code.INVALID_ARGUMENT,
            `Field '${fieldPath}' is specified in your field mask but missing from your input data.`
          );
        }

        if (!fieldMaskContains(validatedFieldPaths, fieldPath)) {
          validatedFieldPaths.push(fieldPath);
        }
      }

      fieldMask = new FieldMask(validatedFieldPaths);
      fieldTransforms = context.fieldTransforms.filter(transform =>
        fieldMask!.covers(transform.field)
      );
    } else {
      fieldMask = null;
      fieldTransforms = context.fieldTransforms;
    }

    return new ParsedSetData(
      new ObjectValue(updateData),
      fieldMask,
      fieldTransforms
    );
  }

  /** Parse update data from an update() call. */
  parseUpdateData(methodName: string, input: unknown): ParsedUpdateData {
    const context = this.createContext(UserDataSource.Update, methodName);
    validatePlainObject('Data must be an object, but it was:', context, input);

    const fieldMaskPaths: FieldPath[] = [];
    const updateData = new ObjectValueBuilder();
    forEach(input as Dict<unknown>, (key, value) => {
      const path = fieldPathFromDotSeparatedString(methodName, key);

      const childContext = context.childContextForFieldPath(path);
      if (
        value instanceof SerializableFieldValue &&
        value._delegate instanceof DeleteFieldValueImpl
      ) {
        // Add it to the field mask, but don't add anything to updateData.
        fieldMaskPaths.push(path);
      } else {
        const parsedValue = parseData(value, childContext);
        if (parsedValue != null) {
          fieldMaskPaths.push(path);
          updateData.set(path, parsedValue);
        }
      }
    });

    const mask = new FieldMask(fieldMaskPaths);
    return new ParsedUpdateData(
      updateData.build(),
      mask,
      context.fieldTransforms
    );
  }

  /** Parse update data from a list of field/value arguments. */
  parseUpdateVarargs(
    methodName: string,
    field: string | BaseFieldPath,
    value: unknown,
    moreFieldsAndValues: unknown[]
  ): ParsedUpdateData {
    const context = this.createContext(UserDataSource.Update, methodName);
    const keys = [fieldPathFromArgument(methodName, field)];
    const values = [value];

    if (moreFieldsAndValues.length % 2 !== 0) {
      throw new FirestoreError(
        Code.INVALID_ARGUMENT,
        `Function ${methodName}() needs to be called with an even number ` +
          'of arguments that alternate between field names and values.'
      );
    }

    for (let i = 0; i < moreFieldsAndValues.length; i += 2) {
      keys.push(
        fieldPathFromArgument(
          methodName,
          moreFieldsAndValues[i] as string | BaseFieldPath
        )
      );
      values.push(moreFieldsAndValues[i + 1]);
    }

    const fieldMaskPaths: FieldPath[] = [];
    const updateData = new ObjectValueBuilder();

    // We iterate in reverse order to pick the last value for a field if the
    // user specified the field multiple times.
    for (let i = keys.length - 1; i >= 0; --i) {
      if (!fieldMaskContains(fieldMaskPaths, keys[i])) {
        const path = keys[i];
        const value = values[i];
        const childContext = context.childContextForFieldPath(path);
        if (
          value instanceof SerializableFieldValue &&
          value._delegate instanceof DeleteFieldValueImpl
        ) {
          // Add it to the field mask, but don't add anything to updateData.
          fieldMaskPaths.push(path);
        } else {
          const parsedValue = parseData(value, childContext);
          if (parsedValue != null) {
            fieldMaskPaths.push(path);
            updateData.set(path, parsedValue);
          }
        }
      }
    }

    const mask = new FieldMask(fieldMaskPaths);
    return new ParsedUpdateData(
      updateData.build(),
      mask,
      context.fieldTransforms
    );
  }

  /** Creates a new top-level parse context. */
  private createContext(
    dataSource: UserDataSource,
    methodName: string
  ): ParseContext {
    return new ParseContext(
      {
        dataSource,
        methodName,
        path: FieldPath.EMPTY_PATH,
        arrayElement: false
      },
      this.databaseId,
      this.serializer,
      this.ignoreUndefinedProperties
    );
  }

  /**
   * Parse a "query value" (e.g. value in a where filter or a value in a cursor
   * bound).
   *
   * @param allowArrays Whether the query value is an array that may directly
   * contain additional arrays (e.g. the operand of an `in` query).
   */
  parseQueryValue(
    methodName: string,
    input: unknown,
    allowArrays = false
  ): api.Value {
    const context = this.createContext(
      allowArrays ? UserDataSource.ArrayArgument : UserDataSource.Argument,
      methodName
    );
    const parsed = parseData(input, context);
    debugAssert(parsed != null, 'Parsed data should not be null.');
    debugAssert(
      context.fieldTransforms.length === 0,
      'Field transforms should have been disallowed.'
    );
    return parsed;
  }
}

/**
 * Parses user data to Protobuf Values.
 *
 * @param input Data to be parsed.
 * @param context A context object representing the current path being parsed,
 * the source of the data being parsed, etc.
 * @return The parsed value, or null if the value was a FieldValue sentinel
 * that should not be included in the resulting parsed data.
 */
export function parseData(
  input: unknown,
  context: ParseContext
): api.Value | null {
  if (looksLikeJsonObject(input)) {
    validatePlainObject('Unsupported field value:', context, input);
    return parseObject(input, context);
  } else if (input instanceof SerializableFieldValue) {
    // FieldValues usually parse into transforms (except FieldValue.delete())
    // in which case we do not want to include this field in our parsed data
    // (as doing so will overwrite the field directly prior to the transform
    // trying to transform it). So we don't add this location to
    // context.fieldMask and we return null as our parsing result.
    parseSentinelFieldValue(input, context);
    return null;
  } else {
    // If context.path is null we are inside an array and we don't support
    // field mask paths more granular than the top-level array.
    if (context.path) {
      context.fieldMask.push(context.path);
    }

    if (input instanceof Array) {
      // TODO(b/34871131): Include the path containing the array in the error
      // message.
      // In the case of IN queries, the parsed data is an array (representing
      // the set of values to be included for the IN query) that may directly
      // contain additional arrays (each representing an individual field
      // value), so we disable this validation.
      if (
        context.settings.arrayElement &&
        context.dataSource !== UserDataSource.ArrayArgument
      ) {
        throw context.createError('Nested arrays are not supported');
      }
      return parseArray(input as unknown[], context);
    } else {
      return parseScalarValue(input, context);
    }
  }
}

function parseObject(
  obj: Dict<unknown>,
  context: ParseContext
): { mapValue: api.MapValue } {
  const fields: Dict<api.Value> = {};

  if (isEmpty(obj)) {
    // If we encounter an empty object, we explicitly add it to the update
    // mask to ensure that the server creates a map entry.
    if (context.path && context.path.length > 0) {
      context.fieldMask.push(context.path);
    }
  } else {
    forEach(obj, (key: string, val: unknown) => {
      const parsedValue = parseData(val, context.childContextForField(key));
      if (parsedValue != null) {
        fields[key] = parsedValue;
      }
    });
  }

  return { mapValue: { fields } };
}

function parseArray(array: unknown[], context: ParseContext): api.Value {
  const values: api.Value[] = [];
  let entryIndex = 0;
  for (const entry of array) {
    let parsedEntry = parseData(
      entry,
      context.childContextForArray(entryIndex)
    );
    if (parsedEntry == null) {
      // Just include nulls in the array for fields being replaced with a
      // sentinel.
      parsedEntry = { nullValue: 'NULL_VALUE' };
    }
    values.push(parsedEntry);
    entryIndex++;
  }
  return { arrayValue: { values } };
}

/**
 * "Parses" the provided FieldValueImpl, adding any necessary transforms to
 * context.fieldTransforms.
 */
function parseSentinelFieldValue(
  value: SerializableFieldValue,
  context: ParseContext
): void {
  // Sentinels are only supported with writes, and not within arrays.
  if (!isWrite(context.dataSource)) {
    throw context.createError(
      `${value._methodName}() can only be used with update() and set()`
    );
  }
  if (context.path === null) {
    throw context.createError(
      `${value._methodName}() is not currently supported inside arrays`
    );
  }

  const fieldTransform = value._toFieldTransform(context);
  if (fieldTransform) {
    context.fieldTransforms.push(fieldTransform);
  }
}

/**
 * Helper to parse a scalar value (i.e. not an Object, Array, or FieldValue)
 *
 * @return The parsed value
 */
function parseScalarValue(
  value: unknown,
  context: ParseContext
): api.Value | null {
  if (value === null) {
    return { nullValue: 'NULL_VALUE' };
  } else if (typeof value === 'number') {
    return context.serializer.toNumber(value);
  } else if (typeof value === 'boolean') {
    return { booleanValue: value };
  } else if (typeof value === 'string') {
    return { stringValue: value };
  } else if (value instanceof Date) {
    const timestamp = Timestamp.fromDate(value);
    return { timestampValue: context.serializer.toTimestamp(timestamp) };
  } else if (value instanceof Timestamp) {
    // Firestore backend truncates precision down to microseconds. To ensure
    // offline mode works the same with regards to truncation, perform the
    // truncation immediately without waiting for the backend to do that.
    const timestamp = new Timestamp(
      value.seconds,
      Math.floor(value.nanoseconds / 1000) * 1000
    );
    return { timestampValue: context.serializer.toTimestamp(timestamp) };
  } else if (value instanceof GeoPoint) {
    return {
      geoPointValue: {
        latitude: value.latitude,
        longitude: value.longitude
      }
    };
  } else if (value instanceof Blob) {
    return { bytesValue: context.serializer.toBytes(value) };
  } else if (value instanceof DocumentKeyReference) {
    const thisDb = context.databaseId;
    const otherDb = value._databaseId;
    if (!otherDb.isEqual(thisDb)) {
      throw context.createError(
        'Document reference is for database ' +
          `${otherDb.projectId}/${otherDb.database} but should be ` +
          `for database ${thisDb.projectId}/${thisDb.database}`
      );
    }
    return {
      referenceValue: context.serializer.toResourceName(
        value._key.path,
        value._databaseId
      )
    };
  } else if (value === undefined && context.ignoreUndefinedProperties) {
    return null;
  } else {
    throw context.createError(
      `Unsupported field value: ${valueDescription(value)}`
    );
  }
}

/**
 * Checks whether an object looks like a JSON object that should be converted
 * into a struct. Normal class/prototype instances are considered to look like
 * JSON objects since they should be converted to a struct value. Arrays, Dates,
 * GeoPoints, etc. are not considered to look like JSON objects since they map
 * to specific FieldValue types other than ObjectValue.
 */
function looksLikeJsonObject(input: unknown): boolean {
  return (
    typeof input === 'object' &&
    input !== null &&
    !(input instanceof Array) &&
    !(input instanceof Date) &&
    !(input instanceof Timestamp) &&
    !(input instanceof GeoPoint) &&
    !(input instanceof Blob) &&
    !(input instanceof DocumentKeyReference) &&
    !(input instanceof SerializableFieldValue)
  );
}

function validatePlainObject(
  message: string,
  context: ParseContext,
  input: unknown
): asserts input is Dict<unknown> {
  if (!looksLikeJsonObject(input) || !isPlainObject(input)) {
    const description = valueDescription(input);
    if (description === 'an object') {
      // Massage the error if it was an object.
      throw context.createError(message + ' a custom object');
    } else {
      throw context.createError(message + ' ' + description);
    }
  }
}

/**
 * Helper that calls fromDotSeparatedString() but wraps any error thrown.
 */
export function fieldPathFromArgument(
  methodName: string,
  path: string | BaseFieldPath
): FieldPath {
  if (path instanceof BaseFieldPath) {
    return path._internalPath;
  } else if (typeof path === 'string') {
    return fieldPathFromDotSeparatedString(methodName, path);
  } else {
    const message = 'Field path arguments must be of type string or FieldPath.';
    throw new FirestoreError(
      Code.INVALID_ARGUMENT,
      `Function ${methodName}() called with invalid data. ${message}`
    );
  }
}

/**
 * Wraps fromDotSeparatedString with an error message about the method that
 * was thrown.
 * @param methodName The publicly visible method name
 * @param path The dot-separated string form of a field path which will be split
 * on dots.
 */
export function fieldPathFromDotSeparatedString(
  methodName: string,
  path: string
): FieldPath {
  try {
    return fromDotSeparatedString(path)._internalPath;
  } catch (e) {
    const message = errorMessage(e);
    throw new FirestoreError(
      Code.INVALID_ARGUMENT,
      `Function ${methodName}() called with invalid data. ${message}`
    );
  }
}

/**
 * Extracts the message from a caught exception, which should be an Error object
 * though JS doesn't guarantee that.
 */
function errorMessage(error: Error | object): string {
  return error instanceof Error ? error.message : error.toString();
}

/** Checks `haystack` if FieldPath `needle` is present. Runs in O(n). */
function fieldMaskContains(haystack: FieldPath[], needle: FieldPath): boolean {
  return haystack.some(v => v.isEqual(needle));
}<|MERGE_RESOLUTION|>--- conflicted
+++ resolved
@@ -39,16 +39,8 @@
 import { ObjectValue, ObjectValueBuilder } from '../model/object_value';
 import { JsonProtoSerializer } from '../remote/serializer';
 import { Blob } from './blob';
-<<<<<<< HEAD
 import { BaseFieldPath, fromDotSeparatedString } from './field_path';
-import { DeleteFieldValueImpl, FieldValueImpl } from './field_value';
-=======
-import {
-  FieldPath as ExternalFieldPath,
-  fromDotSeparatedString
-} from './field_path';
 import { DeleteFieldValueImpl, SerializableFieldValue } from './field_value';
->>>>>>> a005ed59
 import { GeoPoint } from './geo_point';
 import { PlatformSupport } from '../platform/platform';
 
