--- conflicted
+++ resolved
@@ -37,11 +37,10 @@
   parent
 } from './src/api/reference';
 
-<<<<<<< HEAD
 export { FieldPath } from './src/api/field_path';
 
 export { DocumentSnapshot, QueryDocumentSnapshot } from './src/api/snapshot';
-=======
+
 // TOOD(firestorelite): Add tests when setDoc() is available
 export {
   FieldValue,
@@ -51,7 +50,6 @@
   arrayUnion,
   serverTimestamp
 } from './src/api/field_value';
->>>>>>> 835ad935
 
 export function registerFirestore(): void {
   _registerComponent(
