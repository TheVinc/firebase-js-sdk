/**
 * @license
 * Copyright 2020 Google LLC
 *
 * Licensed under the Apache License, Version 2.0 (the "License");
 * you may not use this file except in compliance with the License.
 * You may obtain a copy of the License at
 *
 *   http://www.apache.org/licenses/LICENSE-2.0
 *
 * Unless required by applicable law or agreed to in writing, software
 * distributed under the License is distributed on an "AS IS" BASIS,
 * WITHOUT WARRANTIES OR CONDITIONS OF ANY KIND, either express or implied.
 * See the License for the specific language governing permissions and
 * limitations under the License.
 */

import { registerVersion, _registerComponent } from '@firebase/app-exp';
import { Firestore } from './src/api/database';
import { version } from '../package.json';
import { Component, ComponentType } from '@firebase/component';

import '../src/platform_node/node_init';

export {
  Firestore,
  initializeFirestore,
  getFirestore,
  terminate
} from './src/api/database';

<<<<<<< HEAD
export { DocumentReference } from './src/api/reference';
=======
export {
  DocumentReference,
  Query,
  CollectionReference,
  collection,
  doc,
  parent,
  getDoc,
  deleteDoc,
  setDoc,
  updateDoc,
  addDoc
} from './src/api/reference';

// TOOD(firestorelite): Add tests when Queries are usable
export { FieldPath, documentId } from './src/api/field_path';
>>>>>>> 0fac7bdc

// TOOD(firestorelite): Add tests when setDoc() is available
export {
  FieldValue,
  deleteField,
  increment,
  arrayRemove,
  arrayUnion,
  serverTimestamp
} from './src/api/field_value';

<<<<<<< HEAD
=======
export { DocumentSnapshot, QueryDocumentSnapshot } from './src/api/snapshot';

export { WriteBatch, writeBatch } from './src/api/write_batch';

export { Transaction, runTransaction } from './src/api/transaction';

>>>>>>> 0fac7bdc
export { setLogLevel } from '../src/util/log';

export function registerFirestore(): void {
  _registerComponent(
    new Component(
      'firestore/lite',
      container => {
        const app = container.getProvider('app-exp').getImmediate()!;
        return ((app, auth) => new Firestore(app, auth))(
          app,
          container.getProvider('auth-internal')
        );
      },
      ComponentType.PUBLIC
    )
  );
  registerVersion('firestore-lite', version, 'node');
}

registerFirestore();<|MERGE_RESOLUTION|>--- conflicted
+++ resolved
@@ -29,9 +29,6 @@
   terminate
 } from './src/api/database';
 
-<<<<<<< HEAD
-export { DocumentReference } from './src/api/reference';
-=======
 export {
   DocumentReference,
   Query,
@@ -48,7 +45,6 @@
 
 // TOOD(firestorelite): Add tests when Queries are usable
 export { FieldPath, documentId } from './src/api/field_path';
->>>>>>> 0fac7bdc
 
 // TOOD(firestorelite): Add tests when setDoc() is available
 export {
@@ -60,15 +56,12 @@
   serverTimestamp
 } from './src/api/field_value';
 
-<<<<<<< HEAD
-=======
 export { DocumentSnapshot, QueryDocumentSnapshot } from './src/api/snapshot';
 
 export { WriteBatch, writeBatch } from './src/api/write_batch';
 
 export { Transaction, runTransaction } from './src/api/transaction';
 
->>>>>>> 0fac7bdc
 export { setLogLevel } from '../src/util/log';
 
 export function registerFirestore(): void {
