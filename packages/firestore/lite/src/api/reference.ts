/**
 * @license
 * Copyright 2020 Google LLC
 *
 * Licensed under the Apache License, Version 2.0 (the "License");
 * you may not use this file except in compliance with the License.
 * You may obtain a copy of the License at
 *
 *   http://www.apache.org/licenses/LICENSE-2.0
 *
 * Unless required by applicable law or agreed to in writing, software
 * distributed under the License is distributed on an "AS IS" BASIS,
 * WITHOUT WARRANTIES OR CONDITIONS OF ANY KIND, either express or implied.
 * See the License for the specific language governing permissions and
 * limitations under the License.
 */

import * as firestore from '../../../lite-types';

import { Document } from '../../../src/model/document';
import { DocumentKey } from '../../../src/model/document_key';
import { Firestore } from './database';
import {
  DocumentKeyReference,
  ParsedUpdateData,
  parseSetData,
  parseUpdateData,
  parseUpdateVarargs,
  UserDataReader
} from '../../../src/api/user_data_reader';
import {
  Bound,
  Direction,
  LimitType,
  newQueryForCollectionGroup,
  newQueryForPath,
  Operator,
  Query as InternalQuery,
  queryEquals,
  queryWithAddedFilter,
  queryWithAddedOrderBy,
  queryWithEndAt,
  queryWithLimit,
  queryWithStartAt
} from '../../../src/core/query';
import {
  FieldPath as InternalFieldPath,
  ResourcePath
} from '../../../src/model/path';
import { AutoId } from '../../../src/util/misc';
import {
  DocumentSnapshot,
  fieldPathFromArgument,
  QueryDocumentSnapshot,
  QuerySnapshot
} from './snapshot';
import {
  invokeBatchGetDocumentsRpc,
  invokeCommitRpc,
  invokeRunQueryRpc
} from '../../../src/remote/datastore';
import { hardAssert } from '../../../src/util/assert';
import { DeleteMutation, Precondition } from '../../../src/model/mutation';
import {
  applyFirestoreDataConverter,
  newQueryBoundFromDocument,
  newQueryBoundFromFields,
  newQueryFilter,
  newQueryOrderBy,
  validateHasExplicitOrderByForLimitToLast
} from '../../../src/api/database';
import { FieldPath } from './field_path';
import { cast } from './util';
import {
  validateArgType,
  validateCollectionPath,
  validateDocumentPath,
  validateExactNumberOfArgs,
  validatePositiveNumber
} from '../../../src/util/input_validation';
import { newSerializer } from '../../../src/platform/serializer';
import { FieldPath as ExternalFieldPath } from '../../../src/api/field_path';
import { Code, FirestoreError } from '../../../src/util/error';
import { SnapshotVersion } from '../../../src/core/snapshot_version';

/**
 * A reference to a particular document in a collection in the database.
 */
export class DocumentReference<T = firestore.DocumentData>
  extends DocumentKeyReference<T>
  implements firestore.DocumentReference<T> {
  readonly type = 'document';

  constructor(
    readonly firestore: Firestore,
    readonly converter: firestore.FirestoreDataConverter<T> | null,
    readonly _path: ResourcePath
  ) {
    super(firestore._databaseId, new DocumentKey(_path), converter);
  }

  get id(): string {
    return this._path.lastSegment();
  }

  get path(): string {
    return this._path.canonicalString();
  }

  withConverter<U>(
    converter: firestore.FirestoreDataConverter<U>
  ): firestore.DocumentReference<U> {
    return new DocumentReference<U>(this.firestore, converter, this._path);
  }
}

export class Query<T = firestore.DocumentData> implements firestore.Query<T> {
  readonly type: 'query' | 'collection' = 'query';

  // This is the lite version of the Query class in the main SDK.
  constructor(
    readonly firestore: Firestore,
<<<<<<< HEAD
    readonly _query: InternalQuery,
    readonly _converter: firestore.FirestoreDataConverter<T> | null,
    readonly _readFrom?: SnapshotVersion
=======
    readonly converter: firestore.FirestoreDataConverter<T> | null,
    readonly _query: InternalQuery
  ) {}

  withConverter<U>(
    converter: firestore.FirestoreDataConverter<U>
  ): firestore.Query<U> {
    return new Query<U>(this.firestore, converter, this._query);
  }
}

export abstract class QueryConstraint implements firestore.QueryConstraint {
  abstract readonly type: firestore.QueryConstraintType;

  /**
   * Takes the provided Query and returns a copy of the Query with this
   * QueryConstraint applied.
   */
  abstract apply<T>(query: Query<T>): Query<T>;
}

export function query<T>(
  query: firestore.Query<T>,
  ...queryConstraints: QueryConstraint[]
): Query<T> {
  let queryImpl = cast<Query<T>>(query, Query);
  for (const constraint of queryConstraints) {
    queryImpl = constraint.apply(queryImpl);
  }
  return queryImpl;
}

class QueryFilterConstraint extends QueryConstraint {
  readonly type = 'where';

  constructor(
    private readonly _field: InternalFieldPath,
    private _op: Operator,
    private _value: unknown
>>>>>>> a9bf16c6
  ) {
    super();
  }

  apply<T>(query: Query<T>): Query<T> {
    const reader = newUserDataReader(query.firestore);
    const filter = newQueryFilter(
      query._query,
      'where',
      reader,
      query.firestore._databaseId,
      this._field,
      this._op,
      this._value
    );
    return new Query(
      query.firestore,
      query.converter,
      queryWithAddedFilter(query._query, filter)
    );
  }
}

export function where(
  fieldPath: string | firestore.FieldPath,
  opStr: firestore.WhereFilterOp,
  value: unknown
): QueryConstraint {
  // TODO(firestorelite): Consider validating the enum strings (note that
  // TypeScript does not support passing invalid values).
  const op = opStr as Operator;
  const field = fieldPathFromArgument('where', fieldPath);
  return new QueryFilterConstraint(field, op, value);
}

class QueryOrderByConstraint extends QueryConstraint {
  readonly type = 'orderBy';

  constructor(
    private readonly _field: InternalFieldPath,
    private _direction: Direction
  ) {
    super();
  }

  apply<T>(query: Query<T>): Query<T> {
    const orderBy = newQueryOrderBy(query._query, this._field, this._direction);
    return new Query(
      query.firestore,
      query.converter,
      queryWithAddedOrderBy(query._query, orderBy)
    );
  }
}

export function orderBy(
  field: string | ExternalFieldPath,
  directionStr: firestore.OrderByDirection = 'asc'
): QueryConstraint {
  // TODO(firestorelite): Consider validating the enum strings (note that
  // TypeScript does not support passing invalid values).
  const direction = directionStr as Direction;
  const fieldPath = fieldPathFromArgument('orderBy', field);
  return new QueryOrderByConstraint(fieldPath, direction);
}

class QueryLimitConstraint extends QueryConstraint {
  constructor(
    readonly type: 'limit' | 'limitToLast',
    private readonly _limit: number,
    private readonly _limitType: LimitType
  ) {
    super();
  }

  apply<T>(query: Query<T>): Query<T> {
    return new Query(
      query.firestore,
      query.converter,
      queryWithLimit(query._query, this._limit, this._limitType)
    );
  }
}

export function limit(n: number): QueryConstraint {
  validatePositiveNumber('limit', 1, n);
  return new QueryLimitConstraint('limit', n, LimitType.First);
}

export function limitToLast(n: number): QueryConstraint {
  validatePositiveNumber('limitToLast', 1, n);
  return new QueryLimitConstraint('limitToLast', n, LimitType.Last);
}

class QueryStartAtConstraint extends QueryConstraint {
  constructor(
    readonly type: 'startAt' | 'startAfter',
    private readonly _docOrFields: Array<
      unknown | firestore.DocumentSnapshot<unknown>
    >,
    private readonly _before: boolean
  ) {
    super();
  }

  apply<T>(query: Query<T>): Query<T> {
    const bound = newQueryBoundFromDocOrFields(
      query,
      this.type,
      this._docOrFields,
      this._before
    );
    return new Query(
      query.firestore,
      query.converter,
      queryWithStartAt(query._query, bound)
    );
  }
}

export function startAt(
  ...docOrFields: Array<unknown | firestore.DocumentSnapshot<unknown>>
): QueryConstraint {
  return new QueryStartAtConstraint('startAt', docOrFields, /*before=*/ true);
}

export function startAfter(
  ...docOrFields: Array<unknown | firestore.DocumentSnapshot<unknown>>
): QueryConstraint {
  return new QueryStartAtConstraint(
    'startAfter',
    docOrFields,
    /*before=*/ false
  );
}

class QueryEndAtConstraint extends QueryConstraint {
  constructor(
    readonly type: 'endBefore' | 'endAt',
    private readonly _docOrFields: Array<
      unknown | firestore.DocumentSnapshot<unknown>
    >,
    private readonly _before: boolean
  ) {
    super();
  }

  apply<T>(query: Query<T>): Query<T> {
    const bound = newQueryBoundFromDocOrFields(
      query,
      this.type,
      this._docOrFields,
      this._before
    );
    return new Query(
      query.firestore,
      query.converter,
      queryWithEndAt(query._query, bound)
    );
  }
}

export function endBefore(
  ...docOrFields: Array<unknown | firestore.DocumentSnapshot<unknown>>
): QueryConstraint {
  return new QueryEndAtConstraint('endBefore', docOrFields, /*before=*/ true);
}

<<<<<<< HEAD
  withConverter<U>(
    converter: firestore.FirestoreDataConverter<U>
  ): firestore.Query<U> {
    return new Query<U>(this.firestore, this._query, converter, this._readFrom);
=======
export function endAt(
  ...docOrFields: Array<unknown | firestore.DocumentSnapshot<unknown>>
): QueryConstraint {
  return new QueryEndAtConstraint('endAt', docOrFields, /*before=*/ false);
}

/** Helper function to create a bound from a document or fields */
function newQueryBoundFromDocOrFields<T>(
  query: Query,
  methodName: string,
  docOrFields: Array<unknown | firestore.DocumentSnapshot<T>>,
  before: boolean
): Bound {
  if (docOrFields[0] instanceof DocumentSnapshot) {
    validateExactNumberOfArgs(methodName, docOrFields, 1);
    return newQueryBoundFromDocument(
      query._query,
      query.firestore._databaseId,
      methodName,
      docOrFields[0]._document,
      before
    );
  } else {
    const reader = newUserDataReader(query.firestore);
    return newQueryBoundFromFields(
      query._query,
      query.firestore._databaseId,
      reader,
      methodName,
      docOrFields,
      before
    );
>>>>>>> a9bf16c6
  }
}

export class CollectionReference<T = firestore.DocumentData> extends Query<T>
  implements firestore.CollectionReference<T> {
  readonly type = 'collection';

  constructor(
    readonly firestore: Firestore,
    readonly _path: ResourcePath,
    converter: firestore.FirestoreDataConverter<T> | null
  ) {
    super(firestore, converter, newQueryForPath(_path));
  }

  get id(): string {
    return this._query.path.lastSegment();
  }

  get path(): string {
    return this._query.path.canonicalString();
  }

  withConverter<U>(
    converter: firestore.FirestoreDataConverter<U>
  ): firestore.CollectionReference<U> {
    return new CollectionReference<U>(this.firestore, this._path, converter);
  }
}

export function collection(
  firestore: firestore.FirebaseFirestore,
  collectionPath: string
): CollectionReference<firestore.DocumentData>;
export function collection(
  reference: firestore.CollectionReference<unknown>,
  collectionPath: string
): CollectionReference<firestore.DocumentData>;
export function collection(
  reference: firestore.DocumentReference,
  collectionPath: string
): CollectionReference<firestore.DocumentData>;
export function collection(
  parent:
    | firestore.FirebaseFirestore
    | firestore.DocumentReference<unknown>
    | firestore.CollectionReference<unknown>,
  relativePath: string
): CollectionReference<firestore.DocumentData> {
  validateArgType('collection', 'non-empty string', 2, relativePath);
  if (parent instanceof Firestore) {
    const absolutePath = ResourcePath.fromString(relativePath);
    validateCollectionPath(absolutePath);
    return new CollectionReference(parent, absolutePath, /* converter= */ null);
  } else {
    if (
      !(parent instanceof DocumentReference) &&
      !(parent instanceof CollectionReference)
    ) {
      throw new FirestoreError(
        Code.INVALID_ARGUMENT,
        'Expected first argument to collection() to be a CollectionReference, ' +
          'a DocumentReference or FirebaseFirestore'
      );
    }
    const absolutePath = ResourcePath.fromString(parent.path).child(
      ResourcePath.fromString(relativePath)
    );
    validateCollectionPath(absolutePath);
    return new CollectionReference(
      parent.firestore,
      absolutePath,
      /* converter= */ null
    );
  }
}

// TODO(firestorelite): Consider using ErrorFactory -
// https://github.com/firebase/firebase-js-sdk/blob/0131e1f/packages/util/src/errors.ts#L106
export function collectionGroup(
  firestore: firestore.FirebaseFirestore,
  collectionId: string
): Query<firestore.DocumentData> {
  const firestoreClient = cast(firestore, Firestore);

  validateArgType('collectionGroup', 'non-empty string', 1, collectionId);
  if (collectionId.indexOf('/') >= 0) {
    throw new FirestoreError(
      Code.INVALID_ARGUMENT,
      `Invalid collection ID '${collectionId}' passed to function ` +
        `collectionGroup(). Collection IDs must not contain '/'.`
    );
  }

  return new Query(
    firestoreClient,
    /* converter= */ null,
    newQueryForCollectionGroup(collectionId)
  );
}

export function doc(
  firestore: firestore.FirebaseFirestore,
  documentPath: string
): DocumentReference<firestore.DocumentData>;
export function doc<T>(
  reference: firestore.CollectionReference<T>,
  documentPath?: string
): DocumentReference<T>;
export function doc(
  reference: firestore.DocumentReference<unknown>,
  documentPath: string
): DocumentReference<firestore.DocumentData>;
export function doc<T>(
  parent:
    | firestore.FirebaseFirestore
    | firestore.CollectionReference<T>
    | firestore.DocumentReference<unknown>,
  relativePath?: string
): DocumentReference {
  // We allow omission of 'pathString' but explicitly prohibit passing in both
  // 'undefined' and 'null'.
  if (arguments.length === 1) {
    relativePath = AutoId.newId();
  }
  validateArgType('doc', 'non-empty string', 2, relativePath);

  if (parent instanceof Firestore) {
    const absolutePath = ResourcePath.fromString(relativePath!);
    validateDocumentPath(absolutePath);
    return new DocumentReference(parent, /* converter= */ null, absolutePath);
  } else {
    if (
      !(parent instanceof DocumentReference) &&
      !(parent instanceof CollectionReference)
    ) {
      throw new FirestoreError(
        Code.INVALID_ARGUMENT,
        'Expected first argument to collection() to be a CollectionReference, ' +
          'a DocumentReference or FirebaseFirestore'
      );
    }
    const absolutePath = parent._path.child(
      ResourcePath.fromString(relativePath!)
    );
    validateDocumentPath(absolutePath);
    return new DocumentReference(
      parent.firestore,
      parent instanceof CollectionReference ? parent.converter : null,
      absolutePath
    );
  }
}

export function parent(
  reference: firestore.CollectionReference<unknown>
): DocumentReference<firestore.DocumentData> | null;
export function parent<T>(
  reference: firestore.DocumentReference<T>
): CollectionReference<T>;
export function parent<T>(
  child: firestore.CollectionReference<unknown> | firestore.DocumentReference<T>
): DocumentReference<firestore.DocumentData> | CollectionReference<T> | null {
  if (child instanceof CollectionReference) {
    const parentPath = child._path.popLast();
    if (parentPath.isEmpty()) {
      return null;
    } else {
      return new DocumentReference(
        child.firestore,
        /* converter= */ null,
        parentPath
      );
    }
  } else {
    const doc = cast<DocumentReference<T>>(child, DocumentReference);
    return new CollectionReference<T>(
      doc.firestore,
      doc._key.path.popLast(),
      doc._converter
    );
  }
}

export function getDoc<T>(
  reference: firestore.DocumentReference<T>
): Promise<firestore.DocumentSnapshot<T>> {
  const ref = cast<DocumentReference<T>>(reference, DocumentReference);
  return ref.firestore._getDatastore().then(async datastore => {
    const result = await invokeBatchGetDocumentsRpc(datastore, [ref._key]);
    hardAssert(result.length === 1, 'Expected a single document result');
    const maybeDocument = result[0];
    return new DocumentSnapshot<T>(
      ref.firestore,
      ref._key,
      maybeDocument instanceof Document ? maybeDocument : null,
      ref._converter
    );
  });
}

// TODO(firestorelite): Consider renaming to getDocs
export function getQuery<T>(
  query: firestore.Query<T>
): Promise<firestore.QuerySnapshot<T>> {
  const internalQuery = cast<Query<T>>(query, Query);
  validateHasExplicitOrderByForLimitToLast(internalQuery._query);
  return internalQuery.firestore._getDatastore().then(async datastore => {
    const result = await invokeRunQueryRpc(datastore, internalQuery._query);
    const docs = result.map(
      doc =>
        new QueryDocumentSnapshot<T>(
          internalQuery.firestore,
          doc.key,
          doc,
          internalQuery.converter
        )
    );

    if (internalQuery._query.hasLimitToLast()) {
      // Limit to last queries reverse the orderBy constraint that was
      // specified by the user. As such, we need to reverse the order of the
      // results to return the documents in the expected order.
      docs.reverse();
    }

    return new QuerySnapshot<T>(query, docs);
  });
}

export function setDoc<T>(
  reference: firestore.DocumentReference<T>,
  data: T
): Promise<void>;
export function setDoc<T>(
  reference: firestore.DocumentReference<T>,
  data: Partial<T>,
  options: firestore.SetOptions
): Promise<void>;
export function setDoc<T>(
  reference: firestore.DocumentReference<T>,
  data: T,
  options?: firestore.SetOptions
): Promise<void> {
  const ref = cast<DocumentReference<T>>(reference, DocumentReference);

  const convertedValue = applyFirestoreDataConverter(
    ref._converter,
    data,
    options
  );
  const dataReader = newUserDataReader(ref.firestore);
  const parsed = parseSetData(
    dataReader,
    'setDoc',
    ref._key,
    convertedValue,
    ref._converter !== null,
    options
  );

  return ref.firestore
    ._getDatastore()
    .then(datastore =>
      invokeCommitRpc(
        datastore,
        parsed.toMutations(ref._key, Precondition.none())
      )
    );
}

export function updateDoc(
  reference: firestore.DocumentReference<unknown>,
  data: firestore.UpdateData
): Promise<void>;
export function updateDoc(
  reference: firestore.DocumentReference<unknown>,
  field: string | firestore.FieldPath,
  value: unknown,
  ...moreFieldsAndValues: unknown[]
): Promise<void>;
export function updateDoc(
  reference: firestore.DocumentReference<unknown>,
  fieldOrUpdateData: string | firestore.FieldPath | firestore.UpdateData,
  value?: unknown,
  ...moreFieldsAndValues: unknown[]
): Promise<void> {
  const ref = cast<DocumentReference<unknown>>(reference, DocumentReference);
  const dataReader = newUserDataReader(ref.firestore);

  let parsed: ParsedUpdateData;
  if (
    typeof fieldOrUpdateData === 'string' ||
    fieldOrUpdateData instanceof FieldPath
  ) {
    parsed = parseUpdateVarargs(
      dataReader,
      'updateDoc',
      ref._key,
      fieldOrUpdateData,
      value,
      moreFieldsAndValues
    );
  } else {
    parsed = parseUpdateData(
      dataReader,
      'updateDoc',
      ref._key,
      fieldOrUpdateData
    );
  }

  return ref.firestore
    ._getDatastore()
    .then(datastore =>
      invokeCommitRpc(
        datastore,
        parsed.toMutations(ref._key, Precondition.exists(true))
      )
    );
}

export function deleteDoc(
  reference: firestore.DocumentReference
): Promise<void> {
  const ref = cast<DocumentReference<unknown>>(reference, DocumentReference);
  return ref.firestore
    ._getDatastore()
    .then(datastore =>
      invokeCommitRpc(datastore, [
        new DeleteMutation(ref._key, Precondition.none())
      ])
    );
}

export function addDoc<T>(
  reference: firestore.CollectionReference<T>,
  data: T
): Promise<firestore.DocumentReference<T>> {
  const collRef = cast<CollectionReference<T>>(reference, CollectionReference);
  const docRef = doc(collRef);

  const convertedValue = applyFirestoreDataConverter(collRef.converter, data);

  const dataReader = newUserDataReader(collRef.firestore);
  const parsed = parseSetData(
    dataReader,
    'addDoc',
    docRef._key,
    convertedValue,
    docRef._converter !== null,
    {}
  );

  return collRef.firestore
    ._getDatastore()
    .then(datastore =>
      invokeCommitRpc(
        datastore,
        parsed.toMutations(docRef._key, Precondition.exists(false))
      )
    )
    .then(() => docRef);
}

export function refEqual<T>(
  left: firestore.DocumentReference<T> | firestore.CollectionReference<T>,
  right: firestore.DocumentReference<T> | firestore.CollectionReference<T>
): boolean {
  if (
    (left instanceof DocumentReference ||
      left instanceof CollectionReference) &&
    (right instanceof DocumentReference || right instanceof CollectionReference)
  ) {
    return (
      left.firestore === right.firestore &&
      left.path === right.path &&
      left.converter === right.converter
    );
  }
  return false;
}

export function queryEqual<T>(
  left: firestore.Query<T>,
  right: firestore.Query<T>
): boolean {
  if (left instanceof Query && right instanceof Query) {
    return (
      left.firestore === right.firestore &&
      queryEquals(left._query, right._query) &&
      left.converter === right.converter
    );
  }
  return false;
}

export function newUserDataReader(firestore: Firestore): UserDataReader {
  const settings = firestore._getSettings();
  const serializer = newSerializer(firestore._databaseId);
  return new UserDataReader(
    firestore._databaseId,
    !!settings.ignoreUndefinedProperties,
    serializer
  );
}<|MERGE_RESOLUTION|>--- conflicted
+++ resolved
@@ -120,19 +120,15 @@
   // This is the lite version of the Query class in the main SDK.
   constructor(
     readonly firestore: Firestore,
-<<<<<<< HEAD
+    readonly converter: firestore.FirestoreDataConverter<T> | null,
     readonly _query: InternalQuery,
-    readonly _converter: firestore.FirestoreDataConverter<T> | null,
     readonly _readFrom?: SnapshotVersion
-=======
-    readonly converter: firestore.FirestoreDataConverter<T> | null,
-    readonly _query: InternalQuery
   ) {}
 
   withConverter<U>(
     converter: firestore.FirestoreDataConverter<U>
   ): firestore.Query<U> {
-    return new Query<U>(this.firestore, converter, this._query);
+    return new Query<U>(this.firestore, converter, this._query, this._readFrom);
   }
 }
 
@@ -164,7 +160,6 @@
     private readonly _field: InternalFieldPath,
     private _op: Operator,
     private _value: unknown
->>>>>>> a9bf16c6
   ) {
     super();
   }
@@ -333,12 +328,6 @@
   return new QueryEndAtConstraint('endBefore', docOrFields, /*before=*/ true);
 }
 
-<<<<<<< HEAD
-  withConverter<U>(
-    converter: firestore.FirestoreDataConverter<U>
-  ): firestore.Query<U> {
-    return new Query<U>(this.firestore, this._query, converter, this._readFrom);
-=======
 export function endAt(
   ...docOrFields: Array<unknown | firestore.DocumentSnapshot<unknown>>
 ): QueryConstraint {
@@ -371,7 +360,6 @@
       docOrFields,
       before
     );
->>>>>>> a9bf16c6
   }
 }
 
