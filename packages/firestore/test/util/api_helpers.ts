/**
 * @license
 * Copyright 2017 Google LLC
 *
 * Licensed under the Apache License, Version 2.0 (the "License");
 * you may not use this file except in compliance with the License.
 * You may obtain a copy of the License at
 *
 *   http://www.apache.org/licenses/LICENSE-2.0
 *
 * Unless required by applicable law or agreed to in writing, software
 * distributed under the License is distributed on an "AS IS" BASIS,
 * WITHOUT WARRANTIES OR CONDITIONS OF ANY KIND, either express or implied.
 * See the License for the specific language governing permissions and
 * limitations under the License.
 */

// Helpers here mock Firestore in order to unit-test API types. Do NOT use
// these in any integration test, where we expect working Firestore object.

import {
  CollectionReference,
  DocumentReference,
  DocumentSnapshot,
  Firestore,
  Query,
  QuerySnapshot
} from '../../src/api/database';
import { IndexedDbComponentProvider } from '../../src/core/component_provider';
import { Query as InternalQuery } from '../../src/core/query';
import {
  ChangeType,
  DocumentViewChange,
  ViewSnapshot
} from '../../src/core/view_snapshot';
import { DocumentKeySet } from '../../src/model/collections';
import { Document } from '../../src/model/document';
import { DocumentSet } from '../../src/model/document_set';
import { JsonObject } from '../../src/model/object_value';
import { doc, key, path as pathFrom } from './helpers';
import { Provider, ComponentContainer } from '@firebase/component';

/**
 * A mock Firestore. Will not work for integration test.
 */
export const FIRESTORE = new Firestore(
  {
    projectId: 'test-project',
    database: '(default)'
  },
  new Provider('auth-internal', new ComponentContainer('default')),
  new IndexedDbComponentProvider()
);

export function firestore(): Firestore {
  return FIRESTORE;
}

export function collectionReference(path: string): CollectionReference {
<<<<<<< HEAD
  const firestoreClient = firestore();
  // eslint-disable-next-line @typescript-eslint/no-floating-promises
  firestoreClient.ensureClientConfigured();
  return new CollectionReference(pathFrom(path), firestoreClient);
}

export function documentReference(path: string): DocumentReference {
  const firestoreClient = firestore();
  // eslint-disable-next-line @typescript-eslint/no-floating-promises
  firestoreClient.ensureClientConfigured();
  return new DocumentReference(key(path), firestoreClient);
=======
  return new CollectionReference(
    pathFrom(path),
    firestore(),
    /* converter= */ null
  );
}

export function documentReference(path: string): DocumentReference {
  return new DocumentReference(key(path), firestore(), /* converter= */ null);
>>>>>>> 1e3721c5
}

export function documentSnapshot(
  path: string,
  data: JsonObject<unknown> | null,
  fromCache: boolean
): DocumentSnapshot {
  if (data) {
    return new DocumentSnapshot(
      firestore(),
      key(path),
      doc(path, 1, data),
      fromCache,
      /* hasPendingWrites= */ false,
      /* converter= */ null
    );
  } else {
    return new DocumentSnapshot(
      firestore(),
      key(path),
      null,
      fromCache,
      /* hasPendingWrites= */ false,
      /* converter= */ null
    );
  }
}

export function query(path: string): Query {
  return new Query(
    InternalQuery.atPath(pathFrom(path)),
    firestore(),
    /* converter= */ null
  );
}

/**
 * A convenience method for creating a particular query snapshot for tests.
 *
 * @param path To be used in constructing the query.
 * @param oldDocs Provides the prior set of documents in the QuerySnapshot. Each entry maps to a
 *     document, with the key being the document id, and the value being the document contents.
 * @param docsToAdd Specifies data to be added into the query snapshot as of now. Each entry maps
 *     to a document, with the key being the document id, and the value being the document contents.
 * @param mutatedKeys The list of document with pending writes.
 * @param fromCache Whether the query snapshot is cache result.
 * @param syncStateChanged Whether the sync state has changed.
 * @return A query snapshot that consists of both sets of documents.
 */
export function querySnapshot(
  path: string,
  oldDocs: { [key: string]: JsonObject<unknown> },
  docsToAdd: { [key: string]: JsonObject<unknown> },
  mutatedKeys: DocumentKeySet,
  fromCache: boolean,
  syncStateChanged: boolean
): QuerySnapshot {
  const query: InternalQuery = InternalQuery.atPath(pathFrom(path));
  let oldDocuments: DocumentSet = new DocumentSet();
  Object.keys(oldDocs).forEach(key => {
    oldDocuments = oldDocuments.add(doc(path + '/' + key, 1, oldDocs[key]));
  });
  let newDocuments: DocumentSet = new DocumentSet();
  const documentChanges: DocumentViewChange[] = [];
  Object.keys(docsToAdd).forEach(key => {
    const docToAdd: Document = doc(path + '/' + key, 1, docsToAdd[key]);
    newDocuments = newDocuments.add(docToAdd);
    documentChanges.push({ type: ChangeType.Added, doc: docToAdd });
  });
  const viewSnapshot: ViewSnapshot = new ViewSnapshot(
    query,
    newDocuments,
    oldDocuments,
    documentChanges,
    mutatedKeys,
    fromCache,
    syncStateChanged,
    false
  );
  return new QuerySnapshot(
    firestore(),
    query,
    viewSnapshot,
    /* converter= */ null
  );
}<|MERGE_RESOLUTION|>--- conflicted
+++ resolved
@@ -57,19 +57,9 @@
 }
 
 export function collectionReference(path: string): CollectionReference {
-<<<<<<< HEAD
   const firestoreClient = firestore();
   // eslint-disable-next-line @typescript-eslint/no-floating-promises
   firestoreClient.ensureClientConfigured();
-  return new CollectionReference(pathFrom(path), firestoreClient);
-}
-
-export function documentReference(path: string): DocumentReference {
-  const firestoreClient = firestore();
-  // eslint-disable-next-line @typescript-eslint/no-floating-promises
-  firestoreClient.ensureClientConfigured();
-  return new DocumentReference(key(path), firestoreClient);
-=======
   return new CollectionReference(
     pathFrom(path),
     firestore(),
@@ -78,8 +68,10 @@
 }
 
 export function documentReference(path: string): DocumentReference {
+  const firestoreClient = firestore();
+  // eslint-disable-next-line @typescript-eslint/no-floating-promises
+  firestoreClient.ensureClientConfigured();
   return new DocumentReference(key(path), firestore(), /* converter= */ null);
->>>>>>> 1e3721c5
 }
 
 export function documentSnapshot(
