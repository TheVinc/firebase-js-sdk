/**
 * @license
 * Copyright 2020 Google LLC
 *
 * Licensed under the Apache License, Version 2.0 (the "License");
 * you may not use this file except in compliance with the License.
 * You may obtain a copy of the License at
 *
 *   http://www.apache.org/licenses/LICENSE-2.0
 *
 * Unless required by applicable law or agreed to in writing, software
 * distributed under the License is distributed on an "AS IS" BASIS,
 * WITHOUT WARRANTIES OR CONDITIONS OF ANY KIND, either express or implied.
 * See the License for the specific language governing permissions and
 * limitations under the License.
 */

import json from 'rollup-plugin-json';
import alias from '@rollup/plugin-alias';
import typescriptPlugin from 'rollup-plugin-typescript2';
import typescript from 'typescript';
import path from 'path';
import { terser } from 'rollup-plugin-terser';

import {
<<<<<<< HEAD
  generateAliasConfig,
  resolveNodeExterns,
  removeAssertTransformer
=======
  firestoreTransformers,
  generateAliasConfig,
  manglePrivatePropertiesOptions,
  resolveBrowserExterns,
  resolveNodeExterns
>>>>>>> 82e793fb
} from './rollup.shared';

import pkg from './exp/package.json';

const nodePlugins = [
  typescriptPlugin({
    typescript,
    tsconfigOverride: {
      compilerOptions: {
        target: 'es5'
      }
    },
    clean: true,
    transformers: removeAssertTransformer
  }),
  json({ preferConst: true })
];

const browserPlugins = [
  typescriptPlugin({
    typescript,
    tsconfigOverride: {
      compilerOptions: {
        target: 'es2017'
      }
    },
    clean: true,
    transformers: firestoreTransformers
  }),
  json({ preferConst: true }),
  terser(manglePrivatePropertiesOptions)
];

const allBuilds = [
  // Node build
  {
    input: './exp/index.ts',
    output: {
      file: path.resolve('./exp', pkg.main),
      format: 'umd',
      name: 'firebase.firestore'
    },
    plugins: [alias(generateAliasConfig('node')), ...nodePlugins],
    external: resolveNodeExterns
  },
  // Browser build
  {
    input: './exp/index.ts',
    output: {
      file: path.resolve('./exp', pkg.browser),
      format: 'es'
    },
    plugins: [alias(generateAliasConfig('browser')), ...browserPlugins],
    external: resolveBrowserExterns
  },
  // RN build
  {
    input: './exp/index.ts',
    output: {
      file: path.resolve('./exp', pkg['react-native']),
      format: 'es'
    },
    plugins: [alias(generateAliasConfig('rn')), ...browserPlugins],
    external: resolveBrowserExterns
  }
];

export default allBuilds;<|MERGE_RESOLUTION|>--- conflicted
+++ resolved
@@ -23,17 +23,12 @@
 import { terser } from 'rollup-plugin-terser';
 
 import {
-<<<<<<< HEAD
+  resolveNodeExterns,
   generateAliasConfig,
-  resolveNodeExterns,
-  removeAssertTransformer
-=======
-  firestoreTransformers,
-  generateAliasConfig,
-  manglePrivatePropertiesOptions,
   resolveBrowserExterns,
-  resolveNodeExterns
->>>>>>> 82e793fb
+  removeAssertTransformer,
+  removeAssertAndPrefixInternalTransformer,
+  manglePrivatePropertiesOptions
 } from './rollup.shared';
 
 import pkg from './exp/package.json';
@@ -61,7 +56,7 @@
       }
     },
     clean: true,
-    transformers: firestoreTransformers
+    transformers: removeAssertAndPrefixInternalTransformer
   }),
   json({ preferConst: true }),
   terser(manglePrivatePropertiesOptions)
