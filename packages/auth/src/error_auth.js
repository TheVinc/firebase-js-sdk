/**
 * @license
 * Copyright 2017 Google Inc.
 *
 * Licensed under the Apache License, Version 2.0 (the "License");
 * you may not use this file except in compliance with the License.
 * You may obtain a copy of the License at
 *
 *   http://www.apache.org/licenses/LICENSE-2.0
 *
 * Unless required by applicable law or agreed to in writing, software
 * distributed under the License is distributed on an "AS IS" BASIS,
 * WITHOUT WARRANTIES OR CONDITIONS OF ANY KIND, either express or implied.
 * See the License for the specific language governing permissions and
 * limitations under the License.
 */

/**
 * @fileoverview Defines developer-visible errors for Firebase Auth APIs.
 */


goog.provide('fireauth.AuthError');
goog.provide('fireauth.authenum');
goog.provide('fireauth.authenum.Error');



/**
 * Error that can be returned to the developer.
 * @param {!fireauth.authenum.Error} code The short error code.
 * @param {?string=} message The human-readable message.
 * @param {?Object=} serverResponse The raw server response.
 * @constructor
 * @extends {Error}
 */
fireauth.AuthError = function(code, message, serverResponse) {
  this['code'] = fireauth.AuthError.ERROR_CODE_PREFIX + code;
  this.message = message || fireauth.AuthError.MESSAGES_[code] || '';
  this.serverResponse = serverResponse || null;
};
goog.inherits(fireauth.AuthError, Error);


/**
 * @return {!Object} The plain object form of the error.
 */
fireauth.AuthError.prototype.toPlainObject = function() {
  var obj = {
    'code': this['code'],
    'message': this.message
  };
  if (this.serverResponse) {
    obj['serverResponse'] = this.serverResponse;
  }
  return obj;
};


/**
 * @return {!Object} The plain object form of the error. This is used by
 *     JSON.toStringify() to return the stringified representation of the error;
 * @override
 */
fireauth.AuthError.prototype.toJSON = function() {
  // Return the plain object representation in case JSON.stringify is called on
  // an auth error instance.
  return this.toPlainObject();
};


/**
 * @param {?Object|undefined} response The object response to convert to a
 *     fireauth.AuthError.
 * @return {?fireauth.AuthError} The error representation of the response.
 */
fireauth.AuthError.fromPlainObject = function(response) {
  var fullCode = response && response['code'];
  if (fullCode) {
    // Remove prefix from name.
    var code = fullCode.substring(
        fireauth.AuthError.ERROR_CODE_PREFIX.length);
    return new fireauth.AuthError(
        /** @type {!fireauth.authenum.Error} */ (code),
        response['message'],
        response['serverResponse']);
  }
  return null;
};


/**
 * Takes in an error and translates a specific error code to another one if
 * found in the current error.
 * @param {*} error The error thrown.
 * @param {!fireauth.authenum.Error} fromCode The error code to translate from.
 * @param {!fireauth.authenum.Error} toCode The error code to translate to.
 * @return {*} The mapped error message.
 */
fireauth.AuthError.translateError = function(error, fromCode, toCode) {
  if (error &&
      error['code'] &&
      error['code'] == fireauth.AuthError.ERROR_CODE_PREFIX + fromCode) {
    // Translate the error to the new one.
    return new fireauth.AuthError(toCode);
  }
  // Return the same error if the fromCode is not found.
  return error;
};


/**
 * The error prefix for fireauth.Auth errors.
 * @protected {string}
 */
fireauth.AuthError.ERROR_CODE_PREFIX = 'auth/';


/**
 * Developer facing Firebase Auth error codes.
 * @enum {string}
 */
fireauth.authenum.Error = {
  ADMIN_ONLY_OPERATION: 'admin-restricted-operation',
  ARGUMENT_ERROR: 'argument-error',
  APP_NOT_AUTHORIZED: 'app-not-authorized',
  APP_NOT_INSTALLED: 'app-not-installed',
  CAPTCHA_CHECK_FAILED: 'captcha-check-failed',
  CODE_EXPIRED: 'code-expired',
  CORDOVA_NOT_READY: 'cordova-not-ready',
  CORS_UNSUPPORTED: 'cors-unsupported',
  CREDENTIAL_ALREADY_IN_USE: 'credential-already-in-use',
  CREDENTIAL_MISMATCH: 'custom-token-mismatch',
  CREDENTIAL_TOO_OLD_LOGIN_AGAIN: 'requires-recent-login',
  DYNAMIC_LINK_NOT_ACTIVATED: 'dynamic-link-not-activated',
  EMAIL_CHANGE_NEEDS_VERIFICATION: 'email-change-needs-verification',
  EMAIL_EXISTS: 'email-already-in-use',
  EXPIRED_OOB_CODE: 'expired-action-code',
  EXPIRED_POPUP_REQUEST: 'cancelled-popup-request',
  INTERNAL_ERROR: 'internal-error',
  INVALID_API_KEY: 'invalid-api-key',
  INVALID_APP_CREDENTIAL: 'invalid-app-credential',
  INVALID_APP_ID: 'invalid-app-id',
  INVALID_AUTH: 'invalid-user-token',
  INVALID_AUTH_EVENT: 'invalid-auth-event',
  INVALID_CERT_HASH: 'invalid-cert-hash',
  INVALID_CODE: 'invalid-verification-code',
  INVALID_CONTINUE_URI: 'invalid-continue-uri',
  INVALID_CORDOVA_CONFIGURATION: 'invalid-cordova-configuration',
  INVALID_CUSTOM_TOKEN: 'invalid-custom-token',
  INVALID_DYNAMIC_LINK_DOMAIN: 'invalid-dynamic-link-domain',
  INVALID_EMAIL: 'invalid-email',
  INVALID_IDP_RESPONSE: 'invalid-credential',
  INVALID_MESSAGE_PAYLOAD: 'invalid-message-payload',
  INVALID_MFA_PENDING_CREDENTIAL: 'invalid-multi-factor-session',
  INVALID_OAUTH_CLIENT_ID: 'invalid-oauth-client-id',
  INVALID_OAUTH_PROVIDER: 'invalid-oauth-provider',
  INVALID_OOB_CODE: 'invalid-action-code',
  INVALID_ORIGIN: 'unauthorized-domain',
  INVALID_PASSWORD: 'wrong-password',
  INVALID_PERSISTENCE: 'invalid-persistence-type',
  INVALID_PHONE_NUMBER: 'invalid-phone-number',
  INVALID_PROVIDER_ID: 'invalid-provider-id',
  INVALID_RECIPIENT_EMAIL: 'invalid-recipient-email',
  INVALID_SENDER: 'invalid-sender',
  INVALID_SESSION_INFO: 'invalid-verification-id',
<<<<<<< HEAD
  MFA_ENROLLMENT_NOT_FOUND: 'multi-factor-info-not-found',
  MFA_REQUIRED: 'multi-factor-auth-required',
=======
  INVALID_TENANT_ID: 'invalid-tenant-id',
>>>>>>> 4ecd58ec
  MISSING_ANDROID_PACKAGE_NAME: 'missing-android-pkg-name',
  MISSING_APP_CREDENTIAL: 'missing-app-credential',
  MISSING_AUTH_DOMAIN: 'auth-domain-config-required',
  MISSING_CODE: 'missing-verification-code',
  MISSING_CONTINUE_URI: 'missing-continue-uri',
  MISSING_IFRAME_START: 'missing-iframe-start',
  MISSING_IOS_BUNDLE_ID: 'missing-ios-bundle-id',
  MISSING_MFA_ENROLLMENT_ID: 'missing-multi-factor-info',
  MISSING_MFA_PENDING_CREDENTIAL: 'missing-multi-factor-session',
  MISSING_OR_INVALID_NONCE: 'missing-or-invalid-nonce',
  MISSING_PHONE_NUMBER: 'missing-phone-number',
  MISSING_SESSION_INFO: 'missing-verification-id',
  MODULE_DESTROYED: 'app-deleted',
  NEED_CONFIRMATION: 'account-exists-with-different-credential',
  NETWORK_REQUEST_FAILED: 'network-request-failed',
  NULL_USER: 'null-user',
  NO_AUTH_EVENT: 'no-auth-event',
  NO_SUCH_PROVIDER: 'no-such-provider',
  OPERATION_NOT_ALLOWED: 'operation-not-allowed',
  OPERATION_NOT_SUPPORTED: 'operation-not-supported-in-this-environment',
  POPUP_BLOCKED: 'popup-blocked',
  POPUP_CLOSED_BY_USER: 'popup-closed-by-user',
  PROVIDER_ALREADY_LINKED: 'provider-already-linked',
  QUOTA_EXCEEDED: 'quota-exceeded',
  REDIRECT_CANCELLED_BY_USER: 'redirect-cancelled-by-user',
  REDIRECT_OPERATION_PENDING: 'redirect-operation-pending',
  REJECTED_CREDENTIAL: 'rejected-credential',
<<<<<<< HEAD
  SECOND_FACTOR_EXISTS: 'second-factor-already-in-use',
  SECOND_FACTOR_LIMIT_EXCEEDED: 'maximum-second-factor-count-exceeded',
=======
  TENANT_ID_MISMATCH: 'tenant-id-mismatch',
>>>>>>> 4ecd58ec
  TIMEOUT: 'timeout',
  TOKEN_EXPIRED: 'user-token-expired',
  TOO_MANY_ATTEMPTS_TRY_LATER: 'too-many-requests',
  UNAUTHORIZED_DOMAIN: 'unauthorized-continue-uri',
  UNSUPPORTED_FIRST_FACTOR: 'unsupported-first-factor',
  UNSUPPORTED_PERSISTENCE: 'unsupported-persistence-type',
<<<<<<< HEAD
  UNVERIFIED_EMAIL: 'unverified-email',
=======
  UNSUPPORTED_TENANT_OPERATION: 'unsupported-tenant-operation',
>>>>>>> 4ecd58ec
  USER_CANCELLED: 'user-cancelled',
  USER_DELETED: 'user-not-found',
  USER_DISABLED: 'user-disabled',
  USER_MISMATCH: 'user-mismatch',
  USER_SIGNED_OUT: 'user-signed-out',
  WEAK_PASSWORD: 'weak-password',
  WEB_STORAGE_UNSUPPORTED: 'web-storage-unsupported'
};


/**
 * Map from developer error codes to human-readable error messages.
 * @private {!Object<string, string>}
 */
fireauth.AuthError.MESSAGES_ = {};
fireauth.AuthError.MESSAGES_[fireauth.authenum.Error.ADMIN_ONLY_OPERATION] =
    'This operation is restricted to administrators only.';
fireauth.AuthError.MESSAGES_[fireauth.authenum.Error.ARGUMENT_ERROR] = '';
fireauth.AuthError.MESSAGES_[fireauth.authenum.Error.APP_NOT_AUTHORIZED] =
    'This app, identified by the domain where it\'s hosted, is not ' +
    'authorized to use Firebase Authentication with the provided API key. ' +
    'Review your key configuration in the Google API console.';
fireauth.AuthError.MESSAGES_[fireauth.authenum.Error.APP_NOT_INSTALLED] =
    'The requested mobile application corresponding to the identifier (' +
    'Android package name or iOS bundle ID) provided is not installed on ' +
    'this device.';
fireauth.AuthError.MESSAGES_[fireauth.authenum.Error.CAPTCHA_CHECK_FAILED] =
    'The reCAPTCHA response token provided is either invalid, expired, ' +
    'already used or the domain associated with it does not match the list ' +
    'of whitelisted domains.';
fireauth.AuthError.MESSAGES_[fireauth.authenum.Error.CODE_EXPIRED] =
    'The SMS code has expired. Please re-send the verification code to try ' +
    'again.';
fireauth.AuthError.MESSAGES_[fireauth.authenum.Error.CORDOVA_NOT_READY] =
    'Cordova framework is not ready.';
fireauth.AuthError.MESSAGES_[fireauth.authenum.Error.CORS_UNSUPPORTED] =
    'This browser is not supported.';
fireauth.AuthError.MESSAGES_[
    fireauth.authenum.Error.CREDENTIAL_ALREADY_IN_USE] =
    'This credential is already associated with a different user account.';
fireauth.AuthError.MESSAGES_[fireauth.authenum.Error.CREDENTIAL_MISMATCH] =
    'The custom token corresponds to a different audience.';
fireauth.AuthError.MESSAGES_[
    fireauth.authenum.Error.CREDENTIAL_TOO_OLD_LOGIN_AGAIN] =
    'This operation is sensitive and requires recent authentication. Log in ' +
    'again before retrying this request.';
fireauth.AuthError.MESSAGES_[
    fireauth.authenum.Error.DYNAMIC_LINK_NOT_ACTIVATED] = 'Please activate ' +
    'Dynamic Links in the Firebase Console and agree to the terms and ' +
    'conditions.';
fireauth.AuthError.MESSAGES_[
    fireauth.authenum.Error.EMAIL_CHANGE_NEEDS_VERIFICATION] =
    'Multi-factor users must always have a verified email.';
fireauth.AuthError.MESSAGES_[fireauth.authenum.Error.EMAIL_EXISTS] =
    'The email address is already in use by another account.';
fireauth.AuthError.MESSAGES_[fireauth.authenum.Error.EXPIRED_OOB_CODE] =
    'The action code has expired. ';
fireauth.AuthError.MESSAGES_[fireauth.authenum.Error.EXPIRED_POPUP_REQUEST] =
    'This operation has been cancelled due to another conflicting popup ' +
    'being opened.';
fireauth.AuthError.MESSAGES_[fireauth.authenum.Error.INTERNAL_ERROR] =
    'An internal error has occurred.';
fireauth.AuthError.MESSAGES_[fireauth.authenum.Error.INVALID_APP_CREDENTIAL] =
    'The phone verification request contains an invalid application verifier.' +
    ' The reCAPTCHA token response is either invalid or expired.';
fireauth.AuthError.MESSAGES_[fireauth.authenum.Error.INVALID_APP_ID] =
    'The mobile app identifier is not registed for the current project.';
fireauth.AuthError.MESSAGES_[fireauth.authenum.Error.INVALID_AUTH] =
    'This user\'s credential isn\'t valid for this project. This can happen ' +
    'if the user\'s token has been tampered with, or if the user isn\'t for ' +
    'the project associated with this API key.';
fireauth.AuthError.MESSAGES_[fireauth.authenum.Error.INVALID_AUTH_EVENT] =
    'An internal error has occurred.';
fireauth.AuthError.MESSAGES_[fireauth.authenum.Error.INVALID_CODE] =
    'The SMS verification code used to create the phone auth credential is ' +
    'invalid. Please resend the verification code sms and be sure use the ' +
    'verification code provided by the user.';
fireauth.AuthError.MESSAGES_[fireauth.authenum.Error.INVALID_CONTINUE_URI] =
    'The continue URL provided in the request is invalid.';
fireauth.AuthError.MESSAGES_[
     fireauth.authenum.Error.INVALID_CORDOVA_CONFIGURATION] = 'The following' +
    ' Cordova plugins must be installed to enable OAuth sign-in: ' +
    'cordova-plugin-buildinfo, cordova-universal-links-plugin, ' +
    'cordova-plugin-browsertab, cordova-plugin-inappbrowser and ' +
    'cordova-plugin-customurlscheme.';
fireauth.AuthError.MESSAGES_[fireauth.authenum.Error.INVALID_CUSTOM_TOKEN] =
    'The custom token format is incorrect. Please check the documentation.';
fireauth.AuthError.MESSAGES_[
    fireauth.authenum.Error.INVALID_DYNAMIC_LINK_DOMAIN] = 'The provided ' +
    'dynamic link domain is not configured or authorized for the current ' +
    'project.';
fireauth.AuthError.MESSAGES_[fireauth.authenum.Error.INVALID_EMAIL] =
    'The email address is badly formatted.';
fireauth.AuthError.MESSAGES_[fireauth.authenum.Error.INVALID_API_KEY] =
    'Your API key is invalid, please check you have copied it correctly.';
fireauth.AuthError.MESSAGES_[fireauth.authenum.Error.INVALID_CERT_HASH] =
    'The SHA-1 certificate hash provided is invalid.';
fireauth.AuthError.MESSAGES_[fireauth.authenum.Error.INVALID_IDP_RESPONSE] =
    'The supplied auth credential is malformed or has expired.';
fireauth.AuthError.MESSAGES_[fireauth.authenum.Error.INVALID_MESSAGE_PAYLOAD] =
    'The email template corresponding to this action contains invalid charac' +
    'ters in its message. Please fix by going to the Auth email templates se' +
    'ction in the Firebase Console.';
fireauth.AuthError.MESSAGES_[
    fireauth.authenum.Error.INVALID_MFA_PENDING_CREDENTIAL] =
    'The request does not contain a valid proof of first factor successful ' +
    'sign-in.';
fireauth.AuthError.MESSAGES_[fireauth.authenum.Error.INVALID_OAUTH_PROVIDER] =
    'EmailAuthProvider is not supported for this operation. This operation ' +
    'only supports OAuth providers.';
fireauth.AuthError.MESSAGES_[fireauth.authenum.Error.INVALID_OAUTH_CLIENT_ID] =
    'The OAuth client ID provided is either invalid or does not match the ' +
    'specified API key.';
fireauth.AuthError.MESSAGES_[fireauth.authenum.Error.INVALID_ORIGIN] =
    'This domain is not authorized for OAuth operations for your Firebase ' +
    'project. Edit the list of authorized domains from the Firebase console.';
fireauth.AuthError.MESSAGES_[fireauth.authenum.Error.INVALID_OOB_CODE] =
    'The action code is invalid. This can happen if the code is malformed, ' +
    'expired, or has already been used.';
fireauth.AuthError.MESSAGES_[fireauth.authenum.Error.INVALID_PASSWORD] =
    'The password is invalid or the user does not have a password.';
fireauth.AuthError.MESSAGES_[fireauth.authenum.Error.INVALID_PERSISTENCE] =
    'The specified persistence type is invalid. It can only be local, ' +
    'session or none.';
fireauth.AuthError.MESSAGES_[fireauth.authenum.Error.INVALID_PHONE_NUMBER] =
    'The format of the phone number provided is incorrect. Please enter the ' +
    'phone number in a format that can be parsed into E.164 format. E.164 ' +
    'phone numbers are written in the format [+][country code][subscriber ' +
    'number including area code].';
fireauth.AuthError.MESSAGES_[fireauth.authenum.Error.INVALID_PROVIDER_ID] =
    'The specified provider ID is invalid.';
fireauth.AuthError.MESSAGES_[fireauth.authenum.Error.INVALID_RECIPIENT_EMAIL] =
    'The email corresponding to this action failed to send as the provided ' +
    'recipient email address is invalid.';
fireauth.AuthError.MESSAGES_[fireauth.authenum.Error.INVALID_SENDER] =
    'The email template corresponding to this action contains an invalid sen' +
    'der email or name. Please fix by going to the Auth email templates sect' +
    'ion in the Firebase Console.';
fireauth.AuthError.MESSAGES_[fireauth.authenum.Error.INVALID_SESSION_INFO] =
    'The verification ID used to create the phone auth credential is invalid.';
fireauth.AuthError.MESSAGES_[fireauth.authenum.Error.INVALID_TENANT_ID] =
    'The Auth instance\'s tenant ID is invalid.';
fireauth.AuthError.MESSAGES_[
    fireauth.authenum.Error.MFA_ENROLLMENT_NOT_FOUND] = 'The user does not ' +
    'have a second factor matching the identifier provided.';
fireauth.AuthError.MESSAGES_[fireauth.authenum.Error.MFA_REQUIRED] =
    'Proof of ownership of a second factor is required to complete sign-in.';
fireauth.AuthError.MESSAGES_[
    fireauth.authenum.Error.MISSING_ANDROID_PACKAGE_NAME] = 'An Android ' +
    'Package Name must be provided if the Android App is required to be ' +
    'installed.';
fireauth.AuthError.MESSAGES_[fireauth.authenum.Error.MISSING_AUTH_DOMAIN] =
    'Be sure to include authDomain when calling firebase.initializeApp(), ' +
    'by following the instructions in the Firebase console.';
fireauth.AuthError.MESSAGES_[fireauth.authenum.Error.MISSING_APP_CREDENTIAL] =
    'The phone verification request is missing an application verifier ' +
    'assertion. A reCAPTCHA response token needs to be provided.';
fireauth.AuthError.MESSAGES_[fireauth.authenum.Error.MISSING_CODE] =
    'The phone auth credential was created with an empty SMS verification ' +
    'code.';
fireauth.AuthError.MESSAGES_[fireauth.authenum.Error.MISSING_CONTINUE_URI] =
    'A continue URL must be provided in the request.';
fireauth.AuthError.MESSAGES_[fireauth.authenum.Error.MISSING_IFRAME_START] =
    'An internal error has occurred.';
fireauth.AuthError.MESSAGES_[fireauth.authenum.Error.MISSING_IOS_BUNDLE_ID] =
    'An iOS Bundle ID must be provided if an App Store ID is provided.';
fireauth.AuthError.MESSAGES_[
    fireauth.authenum.Error.MISSING_MFA_ENROLLMENT_ID] =
    'No second factor identifier is provided.';
fireauth.AuthError.MESSAGES_[
    fireauth.authenum.Error.MISSING_MFA_PENDING_CREDENTIAL] =
    'The request is missing proof of first factor successful sign-in.';
fireauth.AuthError.MESSAGES_[fireauth.authenum.Error.MISSING_OR_INVALID_NONCE] =
    'The OIDC ID token requires a valid unhashed nonce.';
fireauth.AuthError.MESSAGES_[fireauth.authenum.Error.MISSING_PHONE_NUMBER] =
    'To send verification codes, provide a phone number for the recipient.';
fireauth.AuthError.MESSAGES_[fireauth.authenum.Error.MISSING_SESSION_INFO] =
    'The phone auth credential was created with an empty verification ID.';
fireauth.AuthError.MESSAGES_[fireauth.authenum.Error.MODULE_DESTROYED] =
    'This instance of FirebaseApp has been deleted.';
fireauth.AuthError.MESSAGES_[fireauth.authenum.Error.NEED_CONFIRMATION] =
    'An account already exists with the same email address but different ' +
    'sign-in credentials. Sign in using a provider associated with this ' +
    'email address.';
fireauth.AuthError.MESSAGES_[fireauth.authenum.Error.NETWORK_REQUEST_FAILED] =
    'A network error (such as timeout, interrupted connection or ' +
    'unreachable host) has occurred.';
fireauth.AuthError.MESSAGES_[fireauth.authenum.Error.NO_AUTH_EVENT] =
    'An internal error has occurred.';
fireauth.AuthError.MESSAGES_[fireauth.authenum.Error.NO_SUCH_PROVIDER] =
    'User was not linked to an account with the given provider.';
fireauth.AuthError.MESSAGES_[fireauth.authenum.Error.NULL_USER] =
    'A null user object was provided as the argument for an operation which ' +
    'requires a non-null user object.';
fireauth.AuthError.MESSAGES_[fireauth.authenum.Error.OPERATION_NOT_ALLOWED] =
    'The given sign-in provider is disabled for this Firebase project. ' +
    'Enable it in the Firebase console, under the sign-in method tab of the ' +
    'Auth section.';
fireauth.AuthError.MESSAGES_[fireauth.authenum.Error.OPERATION_NOT_SUPPORTED] =
    'This operation is not supported in the environment this application is ' +
    'running on. "location.protocol" must be http, https or chrome-extension' +
    ' and web storage must be enabled.';
fireauth.AuthError.MESSAGES_[fireauth.authenum.Error.POPUP_BLOCKED] =
    'Unable to establish a connection with the popup. It may have been ' +
    'blocked by the browser.';
fireauth.AuthError.MESSAGES_[fireauth.authenum.Error.POPUP_CLOSED_BY_USER] =
    'The popup has been closed by the user before finalizing the operation.';
fireauth.AuthError.MESSAGES_[fireauth.authenum.Error.PROVIDER_ALREADY_LINKED] =
    'User can only be linked to one identity for the given provider.';
fireauth.AuthError.MESSAGES_[fireauth.authenum.Error.QUOTA_EXCEEDED] =
    'The project\'s quota for this operation has been exceeded.';
fireauth.AuthError.MESSAGES_[
    fireauth.authenum.Error.REDIRECT_CANCELLED_BY_USER] =
    'The redirect operation has been cancelled by the user before finalizing.';
fireauth.AuthError.MESSAGES_[
    fireauth.authenum.Error.REDIRECT_OPERATION_PENDING] =
    'A redirect sign-in operation is already pending.';
fireauth.AuthError.MESSAGES_[fireauth.authenum.Error.REJECTED_CREDENTIAL] =
    'The request contains malformed or mismatching credentials.';
<<<<<<< HEAD
fireauth.AuthError.MESSAGES_[fireauth.authenum.Error.SECOND_FACTOR_EXISTS] =
    'The second factor is already enrolled on this account.';
fireauth.AuthError.MESSAGES_[
    fireauth.authenum.Error.SECOND_FACTOR_LIMIT_EXCEEDED] =
    'The maximum allowed number of second factors on a user has been exceeded.';
=======
fireauth.AuthError.MESSAGES_[fireauth.authenum.Error.TENANT_ID_MISMATCH] =
    'The provided tenant ID does not match the Auth instance\'s tenant ID';
>>>>>>> 4ecd58ec
fireauth.AuthError.MESSAGES_[fireauth.authenum.Error.TIMEOUT] =
    'The operation has timed out.';
fireauth.AuthError.MESSAGES_[
    fireauth.authenum.Error.TOKEN_EXPIRED] =
    'The user\'s credential is no longer valid. The user must sign in again.';
fireauth.AuthError.MESSAGES_[
    fireauth.authenum.Error.TOO_MANY_ATTEMPTS_TRY_LATER] =
    'We have blocked all requests from this device due to unusual activity. ' +
    'Try again later.';
fireauth.AuthError.MESSAGES_[fireauth.authenum.Error.UNAUTHORIZED_DOMAIN] =
    'The domain of the continue URL is not whitelisted.  Please whitelist ' +
    'the domain in the Firebase console.';
fireauth.AuthError.MESSAGES_[
    fireauth.authenum.Error.UNSUPPORTED_FIRST_FACTOR] = 'Enrolling a second ' +
    'factor or signing in with a multi-factor account requires sign-in with ' +
    'a supported first factor.';
fireauth.AuthError.MESSAGES_[fireauth.authenum.Error.UNSUPPORTED_PERSISTENCE] =
    'The current environment does not support the specified persistence type.';
<<<<<<< HEAD
fireauth.AuthError.MESSAGES_[fireauth.authenum.Error.UNVERIFIED_EMAIL] =
    'The operation requires a verified email.';
=======
fireauth.AuthError.MESSAGES_[
    fireauth.authenum.Error.UNSUPPORTED_TENANT_OPERATION] =
    'This operation is not supported in a multi-tenant context.';
>>>>>>> 4ecd58ec
fireauth.AuthError.MESSAGES_[fireauth.authenum.Error.USER_CANCELLED] =
    'User did not grant your application the permissions it requested.';
fireauth.AuthError.MESSAGES_[fireauth.authenum.Error.USER_DELETED] =
    'There is no user record corresponding to this identifier. The user may ' +
    'have been deleted.';
fireauth.AuthError.MESSAGES_[fireauth.authenum.Error.USER_DISABLED] =
    'The user account has been disabled by an administrator.';
fireauth.AuthError.MESSAGES_[fireauth.authenum.Error.USER_MISMATCH] =
    'The supplied credentials do not correspond to the previously signed in ' +
    'user.';
fireauth.AuthError.MESSAGES_[fireauth.authenum.Error.USER_SIGNED_OUT] = '';
fireauth.AuthError.MESSAGES_[fireauth.authenum.Error.WEAK_PASSWORD] =
    'The password must be 6 characters long or more.';
fireauth.AuthError.MESSAGES_[fireauth.authenum.Error.WEB_STORAGE_UNSUPPORTED] =
    'This browser is not supported or 3rd party cookies and data may be ' +
    'disabled.';<|MERGE_RESOLUTION|>--- conflicted
+++ resolved
@@ -164,12 +164,9 @@
   INVALID_RECIPIENT_EMAIL: 'invalid-recipient-email',
   INVALID_SENDER: 'invalid-sender',
   INVALID_SESSION_INFO: 'invalid-verification-id',
-<<<<<<< HEAD
+  INVALID_TENANT_ID: 'invalid-tenant-id',
   MFA_ENROLLMENT_NOT_FOUND: 'multi-factor-info-not-found',
   MFA_REQUIRED: 'multi-factor-auth-required',
-=======
-  INVALID_TENANT_ID: 'invalid-tenant-id',
->>>>>>> 4ecd58ec
   MISSING_ANDROID_PACKAGE_NAME: 'missing-android-pkg-name',
   MISSING_APP_CREDENTIAL: 'missing-app-credential',
   MISSING_AUTH_DOMAIN: 'auth-domain-config-required',
@@ -197,23 +194,17 @@
   REDIRECT_CANCELLED_BY_USER: 'redirect-cancelled-by-user',
   REDIRECT_OPERATION_PENDING: 'redirect-operation-pending',
   REJECTED_CREDENTIAL: 'rejected-credential',
-<<<<<<< HEAD
   SECOND_FACTOR_EXISTS: 'second-factor-already-in-use',
   SECOND_FACTOR_LIMIT_EXCEEDED: 'maximum-second-factor-count-exceeded',
-=======
   TENANT_ID_MISMATCH: 'tenant-id-mismatch',
->>>>>>> 4ecd58ec
   TIMEOUT: 'timeout',
   TOKEN_EXPIRED: 'user-token-expired',
   TOO_MANY_ATTEMPTS_TRY_LATER: 'too-many-requests',
   UNAUTHORIZED_DOMAIN: 'unauthorized-continue-uri',
   UNSUPPORTED_FIRST_FACTOR: 'unsupported-first-factor',
   UNSUPPORTED_PERSISTENCE: 'unsupported-persistence-type',
-<<<<<<< HEAD
+  UNSUPPORTED_TENANT_OPERATION: 'unsupported-tenant-operation',
   UNVERIFIED_EMAIL: 'unverified-email',
-=======
-  UNSUPPORTED_TENANT_OPERATION: 'unsupported-tenant-operation',
->>>>>>> 4ecd58ec
   USER_CANCELLED: 'user-cancelled',
   USER_DELETED: 'user-not-found',
   USER_DISABLED: 'user-disabled',
@@ -433,16 +424,13 @@
     'A redirect sign-in operation is already pending.';
 fireauth.AuthError.MESSAGES_[fireauth.authenum.Error.REJECTED_CREDENTIAL] =
     'The request contains malformed or mismatching credentials.';
-<<<<<<< HEAD
 fireauth.AuthError.MESSAGES_[fireauth.authenum.Error.SECOND_FACTOR_EXISTS] =
     'The second factor is already enrolled on this account.';
 fireauth.AuthError.MESSAGES_[
     fireauth.authenum.Error.SECOND_FACTOR_LIMIT_EXCEEDED] =
     'The maximum allowed number of second factors on a user has been exceeded.';
-=======
 fireauth.AuthError.MESSAGES_[fireauth.authenum.Error.TENANT_ID_MISMATCH] =
     'The provided tenant ID does not match the Auth instance\'s tenant ID';
->>>>>>> 4ecd58ec
 fireauth.AuthError.MESSAGES_[fireauth.authenum.Error.TIMEOUT] =
     'The operation has timed out.';
 fireauth.AuthError.MESSAGES_[
@@ -461,14 +449,11 @@
     'a supported first factor.';
 fireauth.AuthError.MESSAGES_[fireauth.authenum.Error.UNSUPPORTED_PERSISTENCE] =
     'The current environment does not support the specified persistence type.';
-<<<<<<< HEAD
+fireauth.AuthError.MESSAGES_[
+    fireauth.authenum.Error.UNSUPPORTED_TENANT_OPERATION] =
+    'This operation is not supported in a multi-tenant context.';
 fireauth.AuthError.MESSAGES_[fireauth.authenum.Error.UNVERIFIED_EMAIL] =
     'The operation requires a verified email.';
-=======
-fireauth.AuthError.MESSAGES_[
-    fireauth.authenum.Error.UNSUPPORTED_TENANT_OPERATION] =
-    'This operation is not supported in a multi-tenant context.';
->>>>>>> 4ecd58ec
 fireauth.AuthError.MESSAGES_[fireauth.authenum.Error.USER_CANCELLED] =
     'User did not grant your application the permissions it requested.';
 fireauth.AuthError.MESSAGES_[fireauth.authenum.Error.USER_DELETED] =
