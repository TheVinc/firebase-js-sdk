/**
 * @license
 * Copyright 2017 Google Inc.
 *
 * Licensed under the Apache License, Version 2.0 (the "License");
 * you may not use this file except in compliance with the License.
 * You may obtain a copy of the License at
 *
 *   http://www.apache.org/licenses/LICENSE-2.0
 *
 * Unless required by applicable law or agreed to in writing, software
 * distributed under the License is distributed on an "AS IS" BASIS,
 * WITHOUT WARRANTIES OR CONDITIONS OF ANY KIND, either express or implied.
 * See the License for the specific language governing permissions and
 * limitations under the License.
 */

/**
 * <code>firebase</code> is a global namespace from which all Firebase
 * services are accessed.
 */
declare namespace firebase {
  /**
   * @hidden
   */
  type NextFn<T> = (value: T) => void;
  /**
   * @hidden
   */
  type ErrorFn<E = Error> = (error: E) => void;
  /**
   * @hidden
   */
  type CompleteFn = () => void;

  /**
   * `FirebaseError` is a subclass of the standard JavaScript `Error` object. In
   * addition to a message string and stack trace, it contains a string code.
   */
  interface FirebaseError {
    /**
     * Error codes are strings using the following format: `"service/string-code"`.
     * Some examples include `"app/no-app"` and `"auth/user-not-found"`.
     *
     * While the message for a given error can change, the code will remain the same
     * between backward-compatible versions of the Firebase SDK.
     */
    code: string;
    /**
     * An explanatory message for the error that just occurred.
     *
     * This message is designed to be helpful to you, the developer. Because
     * it generally does not convey meaningful information to end users,
     * this message should not be displayed in your application.
     */
    message: string;
    /**
     * The name of the class of errors, which is `"FirebaseError"`.
     */
    name: string;
    /**
     * A string value containing the execution backtrace when the error originally
     * occurred. This may not always be available.
     *
     * When it is available, this information can be sent to
     * {@link https://firebase.google.com/support/ Firebase Support} to help
     * explain the cause of an error.
     */
    stack?: string;
  }

  /**
   * @hidden
   */
  interface Observer<T, E = Error> {
    next: NextFn<T>;
    error: ErrorFn<E>;
    complete: CompleteFn;
  }

  /**
   * The current SDK version.
   */
  var SDK_VERSION: string;

  /**
   * @hidden
   */
  type Unsubscribe = () => void;

  /**
   * A user account.
   */
  interface User extends firebase.UserInfo {
    /**
     * Deletes and signs out the user.
     *
     * <b>Important:</b> this is a security-sensitive operation that requires the
     * user to have recently signed in. If this requirement isn't met, ask the user
     * to authenticate again and then call
     * {@link firebase.User.reauthenticateWithCredential}.
     *
     * <h4>Error Codes</h4>
     * <dl>
     * <dt>auth/requires-recent-login</dt>
     * <dd>Thrown if the user's last sign-in time does not meet the security
     *     threshold. Use {@link firebase.User.reauthenticateWithCredential} to
     *     resolve. This does not apply if the user is anonymous.</dd>
     * </dl>
     */
    delete(): Promise<void>;
    emailVerified: boolean;
    getIdTokenResult(
      forceRefresh?: boolean
    ): Promise<firebase.auth.IdTokenResult>;
    /**
     * Returns a JSON Web Token (JWT) used to identify the user to a Firebase
     * service.
     *
     * Returns the current token if it has not expired. Otherwise, this will
     * refresh the token and return a new one.
     *
     * @param forceRefresh Force refresh regardless of token
     *     expiration.
     */
    getIdToken(forceRefresh?: boolean): Promise<string>;
    isAnonymous: boolean;
    /**
     * Links the user account with the given credentials and returns any available
     * additional user information, such as user name.
     *
     * <h4>Error Codes</h4>
     * <dl>
     * <dt>auth/provider-already-linked</dt>
     * <dd>Thrown if the provider has already been linked to the user. This error is
     *     thrown even if this is not the same provider's account that is currently
     *     linked to the user.</dd>
     * <dt>auth/invalid-credential</dt>
     * <dd>Thrown if the provider's credential is not valid. This can happen if it
     *     has already expired when calling link, or if it used invalid token(s).
     *     See the Firebase documentation for your provider, and make sure you pass
     *     in the correct parameters to the credential method.</dd>
     * <dt>auth/credential-already-in-use</dt>
     * <dd>Thrown if the account corresponding to the credential already exists
     *     among your users, or is already linked to a Firebase User.
     *     For example, this error could be thrown if you are upgrading an anonymous
     *     user to a Google user by linking a Google credential to it and the Google
     *     credential used is already associated with an existing Firebase Google
     *     user.
     *     The fields <code>error.email</code>, <code>error.phoneNumber</code>, and
     *     <code>error.credential</code> ({@link firebase.auth.AuthCredential})
     *     may be provided, depending on the type of credential. You can recover
     *     from this error by signing in with <code>error.credential</code> directly
     *     via {@link firebase.auth.Auth.signInWithCredential}.</dd>
     * <dt>auth/email-already-in-use</dt>
     * <dd>Thrown if the email corresponding to the credential already exists
     *     among your users. When thrown while linking a credential to an existing
     *     user, an <code>error.email</code> and <code>error.credential</code>
     *     ({@link firebase.auth.AuthCredential}) fields are also provided.
     *     You have to link the credential to the existing user with that email if
     *     you wish to continue signing in with that credential. To do so, call
     *     {@link firebase.auth.Auth.fetchSignInMethodsForEmail}, sign in to
     *     <code>error.email</code> via one of the providers returned and then
     *     {@link firebase.User.linkWithCredential} the original credential to that
     *     newly signed in user.</dd>
     * <dt>auth/operation-not-allowed</dt>
     * <dd>Thrown if you have not enabled the provider in the Firebase Console. Go
     *     to the Firebase Console for your project, in the Auth section and the
     *     <strong>Sign in Method</strong> tab and configure the provider.</dd>
     * <dt>auth/invalid-email</dt>
     * <dd>Thrown if the email used in a
     *     {@link firebase.auth.EmailAuthProvider.credential} is invalid.</dd>
     * <dt>auth/wrong-password</dt>
     * <dd>Thrown if the password used in a
     *     {@link firebase.auth.EmailAuthProvider.credential} is not correct or
     *     when the user associated with the email does not have a password.</dd>
     * <dt>auth/invalid-verification-code</dt>
     * <dd>Thrown if the credential is a
     *     {@link firebase.auth.PhoneAuthProvider.credential} and the verification
     *     code of the credential is not valid.</dd>
     * <dt>auth/invalid-verification-id</dt>
     * <dd>Thrown if the credential is a
     *     {@link firebase.auth.PhoneAuthProvider.credential}  and the verification
     *     ID of the credential is not valid.</dd>
     * </dl>
     *
     * @deprecated  This method is deprecated. Use
     * {@link firebase.User.linkWithCredential} instead.
     *
     * @param credential The auth credential.
     */
    linkAndRetrieveDataWithCredential(
      credential: firebase.auth.AuthCredential
    ): Promise<firebase.auth.UserCredential>;
    /**
     * Links the user account with the given credentials.
     *
     * <h4>Error Codes</h4>
     * <dl>
     * <dt>auth/provider-already-linked</dt>
     * <dd>Thrown if the provider has already been linked to the user. This error is
     *     thrown even if this is not the same provider's account that is currently
     *     linked to the user.</dd>
     * <dt>auth/invalid-credential</dt>
     * <dd>Thrown if the provider's credential is not valid. This can happen if it
     *     has already expired when calling link, or if it used invalid token(s).
     *     See the Firebase documentation for your provider, and make sure you pass
     *     in the correct parameters to the credential method.</dd>
     * <dt>auth/credential-already-in-use</dt>
     * <dd>Thrown if the account corresponding to the credential already exists
     *     among your users, or is already linked to a Firebase User.
     *     For example, this error could be thrown if you are upgrading an anonymous
     *     user to a Google user by linking a Google credential to it and the Google
     *     credential used is already associated with an existing Firebase Google
     *     user.
     *     The fields <code>error.email</code>, <code>error.phoneNumber</code>, and
     *     <code>error.credential</code> ({@link firebase.auth.AuthCredential})
     *     may be provided, depending on the type of credential. You can recover
     *     from this error by signing in with <code>error.credential</code> directly
     *     via {@link firebase.auth.Auth.signInWithCredential}.</dd>
     * <dt>auth/email-already-in-use</dt>
     * <dd>Thrown if the email corresponding to the credential already exists
     *     among your users. When thrown while linking a credential to an existing
     *     user, an <code>error.email</code> and <code>error.credential</code>
     *     ({@link firebase.auth.AuthCredential}) fields are also provided.
     *     You have to link the credential to the existing user with that email if
     *     you wish to continue signing in with that credential. To do so, call
     *     {@link firebase.auth.Auth.fetchSignInMethodsForEmail}, sign in to
     *     <code>error.email</code> via one of the providers returned and then
     *     {@link firebase.User.linkWithCredential} the original credential to that
     *     newly signed in user.</dd>
     * <dt>auth/operation-not-allowed</dt>
     * <dd>Thrown if you have not enabled the provider in the Firebase Console. Go
     *     to the Firebase Console for your project, in the Auth section and the
     *     <strong>Sign in Method</strong> tab and configure the provider.</dd>
     * <dt>auth/invalid-email</dt>
     * <dd>Thrown if the email used in a
     *     {@link firebase.auth.EmailAuthProvider.credential} is invalid.</dd>
     * <dt>auth/wrong-password</dt>
     * <dd>Thrown if the password used in a
     *     {@link firebase.auth.EmailAuthProvider.credential} is not correct or
     *     when the user associated with the email does not have a password.</dd>
     * <dt>auth/invalid-verification-code</dt>
     * <dd>Thrown if the credential is a
     *     {@link firebase.auth.PhoneAuthProvider.credential} and the verification
     *     code of the credential is not valid.</dd>
     * <dt>auth/invalid-verification-id</dt>
     * <dd>Thrown if the credential is a
     *     {@link firebase.auth.PhoneAuthProvider.credential}  and the verification
     *     ID of the credential is not valid.</dd>
     * </dl>
     *
     * @param credential The auth credential.
     */
    linkWithCredential(
      credential: firebase.auth.AuthCredential
    ): Promise<firebase.auth.UserCredential>;
    /**
     * Links the user account with the given phone number.
     *
     * <h4>Error Codes</h4>
     * <dl>
     * <dt>auth/provider-already-linked</dt>
     * <dd>Thrown if the provider has already been linked to the user. This error is
     *     thrown even if this is not the same provider's account that is currently
     *     linked to the user.</dd>
     * <dt>auth/captcha-check-failed</dt>
     * <dd>Thrown if the reCAPTCHA response token was invalid, expired, or if
     *     this method was called from a non-whitelisted domain.</dd>
     * <dt>auth/invalid-phone-number</dt>
     * <dd>Thrown if the phone number has an invalid format.</dd>
     * <dt>auth/missing-phone-number</dt>
     * <dd>Thrown if the phone number is missing.</dd>
     * <dt>auth/quota-exceeded</dt>
     * <dd>Thrown if the SMS quota for the Firebase project has been exceeded.</dd>
     * <dt>auth/user-disabled</dt>
     * <dd>Thrown if the user corresponding to the given phone number has been
     *     disabled.</dd>
     * <dt>auth/credential-already-in-use</dt>
     * <dd>Thrown if the account corresponding to the phone number already exists
     *     among your users, or is already linked to a Firebase User.
     *     The fields <code>error.phoneNumber</code> and
     *     <code>error.credential</code> ({@link firebase.auth.AuthCredential})
     *     are provided in this case. You can recover from this error by signing in
     *     with that credential directly via
     *     {@link firebase.auth.Auth.signInWithCredential}.</dd>
     * <dt>auth/operation-not-allowed</dt>
     * <dd>Thrown if you have not enabled the phone authentication provider in the
     *     Firebase Console. Go to the Firebase Console for your project, in the
     *     Auth section and the <strong>Sign in Method</strong> tab and configure
     *     the provider.</dd>
     * </dl>
     *
     * @param phoneNumber The user's phone number in E.164 format (e.g.
     *     +16505550101).
     * @param applicationVerifier
     */
    linkWithPhoneNumber(
      phoneNumber: string,
      applicationVerifier: firebase.auth.ApplicationVerifier
    ): Promise<firebase.auth.ConfirmationResult>;
    /**
     * Links the authenticated provider to the user account using a pop-up based
     * OAuth flow.
     *
     * If the linking is successful, the returned result will contain the user
     * and the provider's credential.
     *
     * <h4>Error Codes</h4>
     * <dl>
     * <dt>auth/auth-domain-config-required</dt>
     * <dd>Thrown if authDomain configuration is not provided when calling
     *     firebase.initializeApp(). Check Firebase Console for instructions on
     *     determining and passing that field.</dd>
     * <dt>auth/cancelled-popup-request</dt>
     * <dd>Thrown if successive popup operations are triggered. Only one popup
     *     request is allowed at one time on a user or an auth instance. All the
     *     popups would fail with this error except for the last one.</dd>
     * <dt>auth/credential-already-in-use</dt>
     * <dd>Thrown if the account corresponding to the credential already exists
     *     among your users, or is already linked to a Firebase User.
     *     For example, this error could be thrown if you are upgrading an anonymous
     *     user to a Google user by linking a Google credential to it and the Google
     *     credential used is already associated with an existing Firebase Google
     *     user.
     *     An <code>error.email</code> and <code>error.credential</code>
     *     ({@link firebase.auth.AuthCredential}) fields are also provided. You can
     *     recover from this error by signing in with that credential directly via
     *     {@link firebase.auth.Auth.signInWithCredential}.</dd>
     * <dt>auth/email-already-in-use</dt>
     * <dd>Thrown if the email corresponding to the credential already exists
     *     among your users. When thrown while linking a credential to an existing
     *     user, an <code>error.email</code> and <code>error.credential</code>
     *     ({@link firebase.auth.AuthCredential}) fields are also provided.
     *     You have to link the credential to the existing user with that email if
     *     you wish to continue signing in with that credential. To do so, call
     *     {@link firebase.auth.Auth.fetchSignInMethodsForEmail}, sign in to
     *     <code>error.email</code> via one of the providers returned and then
     *     {@link firebase.User.linkWithCredential} the original credential to that
     *     newly signed in user.</dd>
     * <dt>auth/operation-not-allowed</dt>
     * <dd>Thrown if you have not enabled the provider in the Firebase Console. Go
     *     to the Firebase Console for your project, in the Auth section and the
     *     <strong>Sign in Method</strong> tab and configure the provider.</dd>
     * <dt>auth/popup-blocked</dt>
     * <dt>auth/operation-not-supported-in-this-environment</dt>
     * <dd>Thrown if this operation is not supported in the environment your
     *     application is running on. "location.protocol" must be http or https.
     *     </dd>
     * <dd>Thrown if the popup was blocked by the browser, typically when this
     *     operation is triggered outside of a click handler.</dd>
     * <dt>auth/popup-closed-by-user</dt>
     * <dd>Thrown if the popup window is closed by the user without completing the
     *     sign in to the provider.</dd>
     * <dt>auth/provider-already-linked</dt>
     * <dd>Thrown if the provider has already been linked to the user. This error is
     *     thrown even if this is not the same provider's account that is currently
     *     linked to the user.</dd>
     * <dt>auth/unauthorized-domain</dt>
     * <dd>Thrown if the app domain is not authorized for OAuth operations for your
     *     Firebase project. Edit the list of authorized domains from the Firebase
     *     console.</dd>
     * </dl>
     *
     * @webonly
     *
     * @example
     * ```javascript
     * // Creates the provider object.
     * var provider = new firebase.auth.FacebookAuthProvider();
     * // You can add additional scopes to the provider:
     * provider.addScope('email');
     * provider.addScope('user_friends');
     * // Link with popup:
     * user.linkWithPopup(provider).then(function(result) {
     *   // The firebase.User instance:
     *   var user = result.user;
     *   // The Facebook firebase.auth.AuthCredential containing the Facebook
     *   // access token:
     *   var credential = result.credential;
     * }, function(error) {
     *   // An error happened.
     * });
     * ```
     *
     * @param provider The provider to authenticate.
     *     The provider has to be an OAuth provider. Non-OAuth providers like {@link
     *     firebase.auth.EmailAuthProvider} will throw an error.
     */
    linkWithPopup(
      provider: firebase.auth.AuthProvider
    ): Promise<firebase.auth.UserCredential>;
    /**
     * Links the authenticated provider to the user account using a full-page
     * redirect flow.
     *
     * <h4>Error Codes</h4>
     * <dl>
     * <dt>auth/auth-domain-config-required</dt>
     * <dd>Thrown if authDomain configuration is not provided when calling
     *     firebase.initializeApp(). Check Firebase Console for instructions on
     *     determining and passing that field.</dd>
     * <dt>auth/operation-not-supported-in-this-environment</dt>
     * <dd>Thrown if this operation is not supported in the environment your
     *     application is running on. "location.protocol" must be http or https.
     *     </dd>
     * <dt>auth/provider-already-linked</dt>
     * <dd>Thrown if the provider has already been linked to the user. This error is
     *     thrown even if this is not the same provider's account that is currently
     *     linked to the user.</dd>
     * <dt>auth/unauthorized-domain</dt>
     * <dd>Thrown if the app domain is not authorized for OAuth operations for your
     *     Firebase project. Edit the list of authorized domains from the Firebase
     *     console.</dd>
     * </dl>
     *
     * @param provider The provider to authenticate.
     *     The provider has to be an OAuth provider. Non-OAuth providers like {@link
     *     firebase.auth.EmailAuthProvider} will throw an error.
     */
    linkWithRedirect(provider: firebase.auth.AuthProvider): Promise<void>;
    metadata: firebase.auth.UserMetadata;
    /**
     * The {@link firebase.User.MultiFactor} object corresponding to the current user.
     * This is used to access all multi-factor properties and operations related to the
     * current user.
     */

    multiFactor: firebase.User.MultiFactorUser;
    /**
     * The phone number normalized based on the E.164 standard (e.g. +16505550101)
     * for the current user. This is null if the user has no phone credential linked
     * to the account.
     */
    phoneNumber: string | null;
    providerData: (firebase.UserInfo | null)[];
    /**
     * Re-authenticates a user using a fresh credential, and returns any available
     * additional user information, such as user name. Use before operations
     * such as {@link firebase.User.updatePassword} that require tokens from recent
     * sign-in attempts.
     *
     * <h4>Error Codes</h4>
     * <dl>
     * <dt>auth/user-mismatch</dt>
     * <dd>Thrown if the credential given does not correspond to the user.</dd>
     * <dt>auth/user-not-found</dt>
     * <dd>Thrown if the credential given does not correspond to any existing user.
     *     </dd>
     * <dt>auth/invalid-credential</dt>
     * <dd>Thrown if the provider's credential is not valid. This can happen if it
     *     has already expired when calling link, or if it used invalid token(s).
     *     See the Firebase documentation for your provider, and make sure you pass
     *     in the correct parameters to the credential method.</dd>
     * <dt>auth/invalid-email</dt>
     * <dd>Thrown if the email used in a
     *     {@link firebase.auth.EmailAuthProvider.credential} is invalid.</dd>
     * <dt>auth/wrong-password</dt>
     * <dd>Thrown if the password used in a
     *     {@link firebase.auth.EmailAuthProvider.credential} is not correct or when
     *     the user associated with the email does not have a password.</dd>
     * <dt>auth/invalid-verification-code</dt>
     * <dd>Thrown if the credential is a
     *     {@link firebase.auth.PhoneAuthProvider.credential} and the verification
     *     code of the credential is not valid.</dd>
     * <dt>auth/invalid-verification-id</dt>
     * <dd>Thrown if the credential is a
     *     {@link firebase.auth.PhoneAuthProvider.credential}  and the verification
     *     ID of the credential is not valid.</dd>
     * </dl>
     *
     * @deprecated
     * This method is deprecated. Use
     * {@link firebase.User.reauthenticateWithCredential} instead.
     *
     * @param credential
     */
    reauthenticateAndRetrieveDataWithCredential(
      credential: firebase.auth.AuthCredential
    ): Promise<firebase.auth.UserCredential>;
    /**
     * Re-authenticates a user using a fresh credential. Use before operations
     * such as {@link firebase.User.updatePassword} that require tokens from recent
     * sign-in attempts.
     *
     * <h4>Error Codes</h4>
     * <dl>
     * <dt>auth/user-mismatch</dt>
     * <dd>Thrown if the credential given does not correspond to the user.</dd>
     * <dt>auth/user-not-found</dt>
     * <dd>Thrown if the credential given does not correspond to any existing user.
     *     </dd>
     * <dt>auth/invalid-credential</dt>
     * <dd>Thrown if the provider's credential is not valid. This can happen if it
     *     has already expired when calling link, or if it used invalid token(s).
     *     See the Firebase documentation for your provider, and make sure you pass
     *     in the correct parameters to the credential method.</dd>
     * <dt>auth/invalid-email</dt>
     * <dd>Thrown if the email used in a
     *     {@link firebase.auth.EmailAuthProvider.credential} is invalid.</dd>
     * <dt>auth/wrong-password</dt>
     * <dd>Thrown if the password used in a
     *     {@link firebase.auth.EmailAuthProvider.credential} is not correct or when
     *     the user associated with the email does not have a password.</dd>
     * <dt>auth/invalid-verification-code</dt>
     * <dd>Thrown if the credential is a
     *     {@link firebase.auth.PhoneAuthProvider.credential} and the verification
     *     code of the credential is not valid.</dd>
     * <dt>auth/invalid-verification-id</dt>
     * <dd>Thrown if the credential is a
     *     {@link firebase.auth.PhoneAuthProvider.credential}  and the verification
     *     ID of the credential is not valid.</dd>
     * </dl>
     *
     * @param credential
     */
    reauthenticateWithCredential(
      credential: firebase.auth.AuthCredential
    ): Promise<firebase.auth.UserCredential>;
    /**
     * Re-authenticates a user using a fresh credential. Use before operations
     * such as {@link firebase.User.updatePassword} that require tokens from recent
     * sign-in attempts.
     *
     * <h4>Error Codes</h4>
     * <dl>
     * <dt>auth/user-mismatch</dt>
     * <dd>Thrown if the credential given does not correspond to the user.</dd>
     * <dt>auth/user-not-found</dt>
     * <dd>Thrown if the credential given does not correspond to any existing user.
     *     </dd>
     * <dt>auth/captcha-check-failed</dt>
     * <dd>Thrown if the reCAPTCHA response token was invalid, expired, or if
     *     this method was called from a non-whitelisted domain.</dd>
     * <dt>auth/invalid-phone-number</dt>
     * <dd>Thrown if the phone number has an invalid format.</dd>
     * <dt>auth/missing-phone-number</dt>
     * <dd>Thrown if the phone number is missing.</dd>
     * <dt>auth/quota-exceeded</dt>
     * <dd>Thrown if the SMS quota for the Firebase project has been exceeded.</dd>
     * </dl>
     *
     * @param phoneNumber The user's phone number in E.164 format (e.g.
     *     +16505550101).
     * @param applicationVerifier
     */
    reauthenticateWithPhoneNumber(
      phoneNumber: string,
      applicationVerifier: firebase.auth.ApplicationVerifier
    ): Promise<firebase.auth.ConfirmationResult>;
    /**
     * Reauthenticates the current user with the specified provider using a pop-up
     * based OAuth flow.
     *
     * If the reauthentication is successful, the returned result will contain the
     * user and the provider's credential.
     *
     * <h4>Error Codes</h4>
     * <dl>
     * <dt>auth/auth-domain-config-required</dt>
     * <dd>Thrown if authDomain configuration is not provided when calling
     *     firebase.initializeApp(). Check Firebase Console for instructions on
     *     determining and passing that field.</dd>
     * <dt>auth/cancelled-popup-request</dt>
     * <dd>Thrown if successive popup operations are triggered. Only one popup
     *     request is allowed at one time on a user or an auth instance. All the
     *     popups would fail with this error except for the last one.</dd>
     * <dt>auth/user-mismatch</dt>
     * <dd>Thrown if the credential given does not correspond to the user.</dd>
     * <dt>auth/operation-not-allowed</dt>
     * <dd>Thrown if you have not enabled the provider in the Firebase Console. Go
     *     to the Firebase Console for your project, in the Auth section and the
     *     <strong>Sign in Method</strong> tab and configure the provider.</dd>
     * <dt>auth/popup-blocked</dt>
     * <dd>Thrown if the popup was blocked by the browser, typically when this
     *     operation is triggered outside of a click handler.</dd>
     * <dt>auth/operation-not-supported-in-this-environment</dt>
     * <dd>Thrown if this operation is not supported in the environment your
     *     application is running on. "location.protocol" must be http or https.
     *     </dd>
     * <dt>auth/popup-closed-by-user</dt>
     * <dd>Thrown if the popup window is closed by the user without completing the
     *     sign in to the provider.</dd>
     * <dt>auth/unauthorized-domain</dt>
     * <dd>Thrown if the app domain is not authorized for OAuth operations for your
     *     Firebase project. Edit the list of authorized domains from the Firebase
     *     console.</dd>
     * </dl>
     *
     * @webonly
     *
     * @example
     * ```javascript
     * // Creates the provider object.
     * var provider = new firebase.auth.FacebookAuthProvider();
     * // You can add additional scopes to the provider:
     * provider.addScope('email');
     * provider.addScope('user_friends');
     * // Reauthenticate with popup:
     * user.reauthenticateWithPopup(provider).then(function(result) {
     *   // The firebase.User instance:
     *   var user = result.user;
     *   // The Facebook firebase.auth.AuthCredential containing the Facebook
     *   // access token:
     *   var credential = result.credential;
     * }, function(error) {
     *   // An error happened.
     * });
     * ```
     *
     * @param provider The provider to authenticate.
     *     The provider has to be an OAuth provider. Non-OAuth providers like {@link
     *     firebase.auth.EmailAuthProvider} will throw an error.
     */
    reauthenticateWithPopup(
      provider: firebase.auth.AuthProvider
    ): Promise<firebase.auth.UserCredential>;
    /**
     * Reauthenticates the current user with the specified OAuth provider using a
     * full-page redirect flow.
     *
     * <h4>Error Codes</h4>
     * <dl>
     * <dt>auth/auth-domain-config-required</dt>
     * <dd>Thrown if authDomain configuration is not provided when calling
     *     firebase.initializeApp(). Check Firebase Console for instructions on
     *     determining and passing that field.</dd>
     * <dt>auth/operation-not-supported-in-this-environment</dt>
     * <dd>Thrown if this operation is not supported in the environment your
     *     application is running on. "location.protocol" must be http or https.
     *     </dd>
     * <dt>auth/user-mismatch</dt>
     * <dd>Thrown if the credential given does not correspond to the user.</dd>
     * <dt>auth/unauthorized-domain</dt>
     * <dd>Thrown if the app domain is not authorized for OAuth operations for your
     *     Firebase project. Edit the list of authorized domains from the Firebase
     *     console.</dd>
     * </dl>
     *
     * @webonly
     *
     * @param provider The provider to authenticate.
     *     The provider has to be an OAuth provider. Non-OAuth providers like {@link
     *     firebase.auth.EmailAuthProvider} will throw an error.
     */
    reauthenticateWithRedirect(
      provider: firebase.auth.AuthProvider
    ): Promise<void>;
    refreshToken: string;
    /**
     * Refreshes the current user, if signed in.
     *
     */
    reload(): Promise<void>;
    /**
     * Sends a verification email to a user.
     *
     * The verification process is completed by calling
     * {@link firebase.auth.Auth.applyActionCode}
     *
     * <h4>Error Codes</h4>
     * <dl>
     * <dt>auth/missing-android-pkg-name</dt>
     * <dd>An Android package name must be provided if the Android app is required
     *     to be installed.</dd>
     * <dt>auth/missing-continue-uri</dt>
     * <dd>A continue URL must be provided in the request.</dd>
     * <dt>auth/missing-ios-bundle-id</dt>
     * <dd>An iOS bundle ID must be provided if an App Store ID is provided.</dd>
     * <dt>auth/invalid-continue-uri</dt>
     * <dd>The continue URL provided in the request is invalid.</dd>
     * <dt>auth/unauthorized-continue-uri</dt>
     * <dd>The domain of the continue URL is not whitelisted. Whitelist
     *     the domain in the Firebase console.</dd>
     * </dl>
     *
     * @example
     * ```javascript
     * var actionCodeSettings = {
     *   url: 'https://www.example.com/cart?email=user@example.com&cartId=123',
     *   iOS: {
     *     bundleId: 'com.example.ios'
     *   },
     *   android: {
     *     packageName: 'com.example.android',
     *     installApp: true,
     *     minimumVersion: '12'
     *   },
     *   handleCodeInApp: true
     * };
     * firebase.auth().currentUser.sendEmailVerification(actionCodeSettings)
     *     .then(function() {
     *       // Verification email sent.
     *     })
     *     .catch(function(error) {
     *       // Error occurred. Inspect error.code.
     *     });
     * ```
     *
     * @param actionCodeSettings The action
     *     code settings. If specified, the state/continue URL will be set as the
     *     "continueUrl" parameter in the email verification link. The default email
     *     verification landing page will use this to display a link to go back to
     *     the app if it is installed.
     *     If the actionCodeSettings is not specified, no URL is appended to the
     *     action URL.
     *     The state URL provided must belong to a domain that is whitelisted by the
     *     developer in the console. Otherwise an error will be thrown.
     *     Mobile app redirects will only be applicable if the developer configures
     *     and accepts the Firebase Dynamic Links terms of condition.
     *     The Android package name and iOS bundle ID will be respected only if they
     *     are configured in the same Firebase Auth project used.
     */
    sendEmailVerification(
      actionCodeSettings?: firebase.auth.ActionCodeSettings | null
    ): Promise<void>;
    /**
     * The current user's tenant ID. This is a read-only property, which indicates
     * the tenant ID used to sign in the current user. This is null if the user is
     * signed in from the parent project.
     *
     * @example
     * ```javascript
     * // Set the tenant ID on Auth instance.
     * firebase.auth().tenantId = ‘TENANT_PROJECT_ID’;
     *
     * // All future sign-in request now include tenant ID.
     * firebase.auth().signInWithEmailAndPassword(email, password)
     *   .then(function(result) {
     *     // result.user.tenantId should be ‘TENANT_PROJECT_ID’.
     *   }).catch(function(error) {
     *     // Handle error.
     *   });
     * ```
     */
    tenantId: string | null;
    /**
     * Returns a JSON-serializable representation of this object.
     *
     * @return A JSON-serializable representation of this object.
     */
    toJSON(): Object;
    /**
     * Unlinks a provider from a user account.
     *
     * <h4>Error Codes</h4>
     * <dl>
     * <dt>auth/no-such-provider</dt>
     * <dd>Thrown if the user does not have this provider linked or when the
     *     provider ID given does not exist.</dd>
     * </dt>
     *
     * @param providerId
     */
    unlink(providerId: string): Promise<firebase.User>;
    /**
     * Updates the user's email address.
     *
     * An email will be sent to the original email address (if it was set) that
     * allows to revoke the email address change, in order to protect them from
     * account hijacking.
     *
     * <b>Important:</b> this is a security sensitive operation that requires the
     * user to have recently signed in. If this requirement isn't met, ask the user
     * to authenticate again and then call
     * {@link firebase.User.reauthenticateWithCredential}.
     *
     * <h4>Error Codes</h4>
     * <dl>
     * <dt>auth/invalid-email</dt>
     * <dd>Thrown if the email used is invalid.</dd>
     * <dt>auth/email-already-in-use</dt>
     * <dd>Thrown if the email is already used by another user.</dd>
     * <dt>auth/requires-recent-login</dt>
     * <dd>Thrown if the user's last sign-in time does not meet the security
     *     threshold. Use {@link firebase.User.reauthenticateWithCredential} to
     *     resolve. This does not apply if the user is anonymous.</dd>
     * </dl>
     *
     * @param newEmail The new email address.
     */
    updateEmail(newEmail: string): Promise<void>;
    /**
     * Updates the user's password.
     *
     * <b>Important:</b> this is a security sensitive operation that requires the
     * user to have recently signed in. If this requirement isn't met, ask the user
     * to authenticate again and then call
     * {@link firebase.User.reauthenticateWithCredential}.
     *
     * <h4>Error Codes</h4>
     * <dl>
     * <dt>auth/weak-password</dt>
     * <dd>Thrown if the password is not strong enough.</dd>
     * <dt>auth/requires-recent-login</dt>
     * <dd>Thrown if the user's last sign-in time does not meet the security
     *     threshold. Use {@link firebase.User.reauthenticateWithCredential} to
     *     resolve. This does not apply if the user is anonymous.</dd>
     * </dl>
     *
     * @param newPassword
     */
    updatePassword(newPassword: string): Promise<void>;
    /**
     * Updates the user's phone number.
     *
     * <h4>Error Codes</h4>
     * <dl>
     * <dt>auth/invalid-verification-code</dt>
     * <dd>Thrown if the verification code of the credential is not valid.</dd>
     * <dt>auth/invalid-verification-id</dt>
     * <dd>Thrown if the verification ID of the credential is not valid.</dd>
     * </dl>
     *
     * @param phoneCredential
     */
    updatePhoneNumber(
      phoneCredential: firebase.auth.AuthCredential
    ): Promise<void>;
    /**
     * Updates a user's profile data.
     *
     * @example
     * ```javascript
     * // Updates the user attributes:
     * user.updateProfile({
     *   displayName: "Jane Q. User",
     *   photoURL: "https://example.com/jane-q-user/profile.jpg"
     * }).then(function() {
     *   // Profile updated successfully!
     *   // "Jane Q. User"
     *   var displayName = user.displayName;
     *   // "https://example.com/jane-q-user/profile.jpg"
     *   var photoURL = user.photoURL;
     * }, function(error) {
     *   // An error happened.
     * });
     *
     * // Passing a null value will delete the current attribute's value, but not
     * // passing a property won't change the current attribute's value:
     * // Let's say we're using the same user than before, after the update.
     * user.updateProfile({photoURL: null}).then(function() {
     *   // Profile updated successfully!
     *   // "Jane Q. User", hasn't changed.
     *   var displayName = user.displayName;
     *   // Now, this is null.
     *   var photoURL = user.photoURL;
     * }, function(error) {
     *   // An error happened.
     * });
     * ```
     *
     * @param profile The profile's
     *     displayName and photoURL to update.
     */
    updateProfile(profile: {
      displayName?: string | null;
      photoURL?: string | null;
    }): Promise<void>;
    /**
     * Sends a verification email to a new email address. The user's email will be
     * updated to the new one after being verified.
     *
     * If you have a custom email action handler, you can complete the verification
     * process by calling {@link firebase.auth.Auth.applyActionCode}.
     *
     * <h4>Error Codes</h4>
     * <dl>
     * <dt>auth/missing-android-pkg-name</dt>
     * <dd>An Android package name must be provided if the Android app is required
     *     to be installed.</dd>
     * <dt>auth/missing-continue-uri</dt>
     * <dd>A continue URL must be provided in the request.</dd>
     * <dt>auth/missing-ios-bundle-id</dt>
     * <dd>An iOS bundle ID must be provided if an App Store ID is provided.</dd>
     * <dt>auth/invalid-continue-uri</dt>
     * <dd>The continue URL provided in the request is invalid.</dd>
     * <dt>auth/unauthorized-continue-uri</dt>
     * <dd>The domain of the continue URL is not whitelisted. Whitelist
     *     the domain in the Firebase console.</dd>
     * </dl>
     *
     * @example
     * ```javascript
     * var actionCodeSettings = {
     *   url: 'https://www.example.com/cart?email=user@example.com&cartId=123',
     *   iOS: {
     *     bundleId: 'com.example.ios'
     *   },
     *   android: {
     *     packageName: 'com.example.android',
     *     installApp: true,
     *     minimumVersion: '12'
     *   },
     *   handleCodeInApp: true
     * };
     * firebase.auth().currentUser.verifyBeforeUpdateEmail(
     *   'user@example.com', actionCodeSettings)
     *   .then(function() {
     *     // Verification email sent.
     *   })
     *   .catch(function(error) {
     *     // Error occurred. Inspect error.code.
     *   });
     * ```
     *
     * @param newEmail The email address to be verified and updated to.
     * @param actionCodeSettings The action
     *     code settings. If specified, the state/continue URL will be set as the
     *     "continueUrl" parameter in the email verification link. The default email
     *     verification landing page will use this to display a link to go back to
     *     the app if it is installed.
     *     If the actionCodeSettings is not specified, no URL is appended to the
     *     action URL.
     *     The state URL provided must belong to a domain that is whitelisted by the
     *     developer in the console. Otherwise an error will be thrown.
     *     Mobile app redirects will only be applicable if the developer configures
     *     and accepts the Firebase Dynamic Links terms of condition.
     *     The Android package name and iOS bundle ID will be respected only if they
     *     are configured in the same Firebase Auth project used.
     */
    verifyBeforeUpdateEmail(
      newEmail: string,
      actionCodeSettings?: firebase.auth.ActionCodeSettings | null
    ): Promise<void>;
  }

  /**
   * User profile information, visible only to the Firebase project's
   * apps.
   *
   */
  interface UserInfo {
    displayName: string | null;
    email: string | null;
    phoneNumber: string | null;
    photoURL: string | null;
    providerId: string;
    /**
     * The user's unique ID.
     */
    uid: string;
  }

  /**
   * Retrieves a Firebase {@link firebase.app.App app} instance.
   *
   * When called with no arguments, the default app is returned. When an app name
   * is provided, the app corresponding to that name is returned.
   *
   * An exception is thrown if the app being retrieved has not yet been
   * initialized.
   *
   * @example
   * ```javascript
   * // Return the default app
   * var app = firebase.app();
   * ```
   *
   * @example
   * ```javascript
   * // Return a named app
   * var otherApp = firebase.app("otherApp");
   * ```
   *
   * @param name Optional name of the app to return. If no name is
   *   provided, the default is `"[DEFAULT]"`.
   *
   * @return The app corresponding to the provided app name.
   *   If no app name is provided, the default app is returned.
   */
  function app(name?: string): firebase.app.App;

  /**
   * A (read-only) array of all initialized apps.
   */
  var apps: firebase.app.App[];

  /**
   * Gets the {@link firebase.auth.Auth `Auth`} service for the default app or a
   * given app.
   *
   * `firebase.auth()` can be called with no arguments to access the default app's
   * {@link firebase.auth.Auth `Auth`} service or as `firebase.auth(app)` to
   * access the {@link firebase.auth.Auth `Auth`} service associated with a
   * specific app.
   *
   * @example
   * ```javascript
   *
   * // Get the Auth service for the default app
   * var defaultAuth = firebase.auth();
   * ```
   * @example
   * ```javascript
   *
   * // Get the Auth service for a given app
   * var otherAuth = firebase.auth(otherApp);
   * ```
   * @param app
   */
  function auth(app?: firebase.app.App): firebase.auth.Auth;

  /**
   * Gets the {@link firebase.database.Database `Database`} service for the
   * default app or a given app.
   *
   * `firebase.database()` can be called with no arguments to access the default
   * app's {@link firebase.database.Database `Database`} service or as
   * `firebase.database(app)` to access the
   * {@link firebase.database.Database `Database`} service associated with a
   * specific app.
   *
   * `firebase.database` is also a namespace that can be used to access global
   * constants and methods associated with the `Database` service.
   *
   * @example
   * ```javascript
   * // Get the Database service for the default app
   * var defaultDatabase = firebase.database();
   * ```
   *
   * @example
   * ```javascript
   * // Get the Database service for a specific app
   * var otherDatabase = firebase.database(app);
   * ```
   *
   * @namespace
   * @param app Optional app whose Database service to
   *   return. If not provided, the default Database service will be returned.
   * @return The default Database service if no app
   *   is provided or the Database service associated with the provided app.
   */
  function database(app?: firebase.app.App): firebase.database.Database;

  /**
   * Creates and initializes a Firebase {@link firebase.app.App app} instance.
   *
   * See
   * {@link
   *   https://firebase.google.com/docs/web/setup#add_firebase_to_your_app
   *   Add Firebase to your app} and
   * {@link
   *   https://firebase.google.com/docs/web/setup#multiple-projects
   *   Initialize multiple projects} for detailed documentation.
   *
   * @example
   * ```javascript
   *
   * // Initialize default app
   * // Retrieve your own options values by adding a web app on
   * // https://console.firebase.google.com
   * firebase.initializeApp({
   *   apiKey: "AIza....",                             // Auth / General Use
   *   authDomain: "YOUR_APP.firebaseapp.com",         // Auth with popup/redirect
   *   databaseURL: "https://YOUR_APP.firebaseio.com", // Realtime Database
   *   storageBucket: "YOUR_APP.appspot.com",          // Storage
   *   messagingSenderId: "123456789"                  // Cloud Messaging
   * });
   * ```
   *
   * @example
   * ```javascript
   *
   * // Initialize another app
   * var otherApp = firebase.initializeApp({
   *   databaseURL: "https://<OTHER_DATABASE_NAME>.firebaseio.com",
   *   storageBucket: "<OTHER_STORAGE_BUCKET>.appspot.com"
   * }, "otherApp");
   * ```
   *
   * @param options Options to configure the app's services.
   * @param name Optional name of the app to initialize. If no name
   *   is provided, the default is `"[DEFAULT]"`.
   *
   * @return {!firebase.app.App} The initialized app.
   */
  function initializeApp(options: Object, name?: string): firebase.app.App;

  /**
   * Gets the {@link firebase.messaging.Messaging `Messaging`} service for the
   * default app or a given app.
   *
   * `firebase.messaging()` can be called with no arguments to access the default
   * app's {@link firebase.messaging.Messaging `Messaging`} service or as
   * `firebase.messaging(app)` to access the
   * {@link firebase.messaging.Messaging `Messaging`} service associated with a
   * specific app.
   *
   * Calling `firebase.messaging()` in a service worker results in Firebase
   * generating notifications if the push message payload has a `notification`
   * parameter.
   *
   * @webonly
   *
   * @example
   * ```javascript
   * // Get the Messaging service for the default app
   * var defaultMessaging = firebase.messaging();
   * ```
   *
   * @example
   * ```javascript
   * // Get the Messaging service for a given app
   * var otherMessaging = firebase.messaging(otherApp);
   * ```
   *
   * @namespace
   * @param app The app to create a Messaging service for.
   *     If not passed, uses the default app.
   */
  function messaging(app?: firebase.app.App): firebase.messaging.Messaging;

  /**
   * Gets the {@link firebase.storage.Storage `Storage`} service for the default
   * app or a given app.
   *
   * `firebase.storage()` can be called with no arguments to access the default
   * app's {@link firebase.storage.Storage `Storage`} service or as
   * `firebase.storage(app)` to access the
   * {@link firebase.storage.Storage `Storage`} service associated with a
   * specific app.
   *
   * @webonly
   *
   * @example
   * ```javascript
   * // Get the Storage service for the default app
   * var defaultStorage = firebase.storage();
   * ```
   *
   * @example
   * ```javascript
   * // Get the Storage service for a given app
   * var otherStorage = firebase.storage(otherApp);
   * ```
   *
   * @param app The app to create a storage service for.
   *     If not passed, uses the default app.
   */
  function storage(app?: firebase.app.App): firebase.storage.Storage;

  function firestore(app?: firebase.app.App): firebase.firestore.Firestore;

  /**
   * @webonly
   */
  function functions(app?: firebase.app.App): firebase.functions.Functions;

  /**
   * Gets the {@link firebase.performance.Performance `Performance`} service.
   *
   * `firebase.performance()` can be called with no arguments to access the default
   * app's {@link firebase.performance.Performance `Performance`} service.
   * The {@link firebase.performance.Performance `Performance`} service does not work with
   * any other app.
   *
   * @webonly
   *
   * @example
   * ```javascript
   * // Get the Performance service for the default app
   * const defaultPerformance = firebase.performance();
   * ```
   *
   * @param app The app to create a performance service for. Performance Monitoring only works with
   * the default app.
   * If not passed, uses the default app.
   */
  function performance(
    app?: firebase.app.App
  ): firebase.performance.Performance;

  /**
   * Gets the {@link firebase.remoteConfig.RemoteConfig `RemoteConfig`} instance.
   *
   * @webonly
   *
   * @example
   * ```javascript
   * // Get the RemoteConfig instance for the default app
   * const defaultRemoteConfig = firebase.remoteConfig();
   * ```
   *
   * @param app The app to create a Remote Config service for. If not passed, uses the default app.
   */
  function remoteConfig(
    app?: firebase.app.App
  ): firebase.remoteConfig.RemoteConfig;

  /**
   * Gets the {@link firebase.analytics.Analytics `Analytics`} service.
   *
   * `firebase.analytics()` can be called with no arguments to access the default
   * app's {@link firebase.analytics.Analytics `Analytics`} service.
   *
   * @webonly
   *
   * @example
   * ```javascript
   * // Get the Analytics service for the default app
   * const defaultAnalytics = firebase.analytics();
   * ```
   *
   * @param app The app to create an analytics service for.
   * If not passed, uses the default app.
   */
  function analytics(app?: firebase.app.App): firebase.analytics.Analytics;
}

declare namespace firebase.app {
  /**
   * A Firebase App holds the initialization information for a collection of
   * services.
   *
   * Do not call this constructor directly. Instead, use
   * {@link firebase.initializeApp|`firebase.initializeApp()`} to create an app.
   *
   */
  interface App {
    /**
     * Gets the {@link firebase.auth.Auth `Auth`} service for the current app.
     *
     * @example
     * ```javascript
     * var auth = app.auth();
     * // The above is shorthand for:
     * // var auth = firebase.auth(app);
     * ```
     */
    auth(): firebase.auth.Auth;
    /**
     * Gets the {@link firebase.database.Database `Database`} service for the
     * current app.
     *
     * @example
     * ```javascript
     * var database = app.database();
     * // The above is shorthand for:
     * // var database = firebase.database(app);
     * ```
     */
    database(url?: string): firebase.database.Database;
    /**
     * Renders this app unusable and frees the resources of all associated
     * services.
     *
     * @example
     * ```javascript
     * app.delete()
     *   .then(function() {
     *     console.log("App deleted successfully");
     *   })
     *   .catch(function(error) {
     *     console.log("Error deleting app:", error);
     *   });
     * ```
     */
    delete(): Promise<any>;
    /**
     * Gets the {@link firebase.installations.Installations `Installations`} service for the
     * current app.
     *
     * @webonly
     *
     * @example
     * ```javascript
     * const installations = app.installations();
     * // The above is shorthand for:
     * // const installations = firebase.installations(app);
     * ```
     */
    installations(): firebase.installations.Installations;
    /**
     * Gets the {@link firebase.messaging.Messaging `Messaging`} service for the
     * current app.
     *
     * @webonly
     *
     * @example
     * ```javascript
     * var messaging = app.messaging();
     * // The above is shorthand for:
     * // var messaging = firebase.messaging(app);
     * ```
     */
    messaging(): firebase.messaging.Messaging;
    /**
     * The (read-only) name for this app.
     *
     * The default app's name is `"[DEFAULT]"`.
     *
     * @example
     * ```javascript
     * // The default app's name is "[DEFAULT]"
     * firebase.initializeApp(defaultAppConfig);
     * console.log(firebase.app().name);  // "[DEFAULT]"
     * ```
     *
     * @example
     * ```javascript
     * // A named app's name is what you provide to initializeApp()
     * var otherApp = firebase.initializeApp(otherAppConfig, "other");
     * console.log(otherApp.name);  // "other"
     * ```
     */
    name: string;
    /**
     * The (read-only) configuration options for this app. These are the original
     * parameters given in
     * {@link firebase.initializeApp `firebase.initializeApp()`}.
     *
     * @example
     * ```javascript
     * var app = firebase.initializeApp(config);
     * console.log(app.options.databaseURL === config.databaseURL);  // true
     * ```
     */
    options: Object;
    /**
     * Gets the {@link firebase.storage.Storage `Storage`} service for the current
     * app, optionally initialized with a custom storage bucket.
     *
     * @webonly
     *
     * @example
     * ```javascript
     * var storage = app.storage();
     * // The above is shorthand for:
     * // var storage = firebase.storage(app);
     * ```
     *
     * @example
     * ```javascript
     * var storage = app.storage("gs://your-app.appspot.com");
     * ```
     *
     * @param url The gs:// url to your Firebase Storage Bucket.
     *     If not passed, uses the app's default Storage Bucket.
     */
    storage(url?: string): firebase.storage.Storage;
    firestore(): firebase.firestore.Firestore;
    /**
     * @webonly
     */
    functions(region?: string): firebase.functions.Functions;
    /**
     * Gets the {@link firebase.performance.Performance `Performance`} service for the
     * current app. If the current app is not the default one, throws an error.
     *
     * @webonly
     *
     * @example
     * ```javascript
     * const perf = app.performance();
     * // The above is shorthand for:
     * // const perf = firebase.performance(app);
     * ```
     */
    performance(): firebase.performance.Performance;
    /**
     * Gets the {@link firebase.remoteConfig.RemoteConfig `RemoteConfig`} instance.
     *
     * @webonly
     *
     * @example
     * ```javascript
     * const rc = app.remoteConfig();
     * // The above is shorthand for:
     * // const rc = firebase.remoteConfig(app);
     * ```
     */
    remoteConfig(): firebase.remoteConfig.RemoteConfig;
    /**
     * Gets the {@link firebase.analytics.Analytics `Analytics`} service for the
     * current app. If the current app is not the default one, throws an error.
     *
     * @webonly
     *
     * @example
     * ```javascript
     * const analytics = app.analytics();
     * // The above is shorthand for:
     * // const analytics = firebase.analytics(app);
     * ```
     */
    analytics(): firebase.analytics.Analytics;
  }
}

/**
 * @webonly
 */
declare namespace firebase.installations {
  /**
   * The Firebase Installations service interface.
   *
   * Do not call this constructor directly. Instead, use
   * {@link firebase.installations `firebase.installations()`}.
   */
  export interface Installations {
    /**
     * Creates a Firebase Installation if there isn't one for the app and
     * returns the Installation ID.
     *
     * @return Firebase Installation ID
     */
    getId(): Promise<string>;

    /**
     * Returns an Authentication Token for the current Firebase Installation.
     *
     * @return Firebase Installation Authentication Token
     */
    getToken(forceRefresh?: boolean): Promise<string>;

    /**
     * Deletes the Firebase Installation and all associated data.
     */
    delete(): Promise<void>;
  }
}

/**
 * @webonly
 */
declare namespace firebase.performance {
  /**
   * The Firebase Performance Monitoring service interface.
   *
   * Do not call this constructor directly. Instead, use
   * {@link firebase.performance `firebase.performance()`}.
   */
  export interface Performance {
    /**
     * Creates an uninitialized instance of {@link firebase.performance.Trace `trace`} and returns
     * it.
     *
     * @param traceName The name of the trace instance.
     * @return The Trace instance.
     */
    trace(traceName: string): Trace;

    /**
     * Controls the logging of automatic traces and HTTP/S network monitoring.
     */
    instrumentationEnabled: boolean;
    /**
     * Controls the logging of custom traces.
     */
    dataCollectionEnabled: boolean;
  }

  export interface Trace {
    /**
     * Starts the timing for the {@link firebase.performance.Trace `trace`} instance.
     */
    start(): void;
    /**
     * Stops the timing of the {@link firebase.performance.Trace `trace`} instance and logs the
     * data of the instance.
     */
    stop(): void;
    /**
     * Records a {@link firebase.performance.Trace `trace`} from given parameters. This provides a
     * direct way to use {@link firebase.performance.Trace `trace`} without a need to start/stop.
     * This is useful for use cases in which the {@link firebase.performance.Trace `trace`} cannot
     * directly be used (e.g. if the duration was captured before the Performance SDK was loaded).
     *
     * @param startTime Trace start time since epoch in millisec.
     * @param duration The duraction of the trace in millisec.
     * @param options An object which can optionally hold maps of custom metrics and
     * custom attributes.
     */
    record(
      startTime: number,
      duration: number,
      options?: {
        metrics?: { [key: string]: number };
        attributes?: { [key: string]: string };
      }
    ): void;
    /**
     * Adds to the value of a custom metric. If a custom metric with the provided name does not
     * exist, it creates one with that name and the value equal to the given number.
     *
     * @param metricName The name of the custom metric.
     * @param num The number to be added to the value of the custom metric. If not provided, it
     * uses a default value of one.
     */
    incrementMetric(metricName: string, num?: number): void;
    /**
     * Sets the value of the specified custom metric to the given number regardless of whether
     * a metric with that name already exists on the {@link firebase.performance.Trace `trace`}
     * instance or not.
     *
     * @param metricName Name of the custom metric.
     * @param num Value to of the custom metric.
     */
    putMetric(metricName: string, num: number): void;
    /**
     * Returns the value of the custom metric by that name. If a custom metric with that name does
     * not exist returns zero.
     *
     * @param metricName Name of the custom metric.
     */
    getMetric(metricName: string): number;
    /**
     * Set a custom attribute of a {@link firebase.performance.Trace `trace`} to a certain value.
     *
     * @param attr Name of the custom attribute.
     * @param value Value of the custom attribute.
     */
    putAttribute(attr: string, value: string): void;
    /**
     * Retrieves the value that the custom attribute is set to.
     *
     * @param attr Name of the custom attribute.
     */
    getAttribute(attr: string): string | undefined;
    /**
     * Removes the specified custom attribute from a {@link firebase.performance.Trace `trace`}
     * instance.
     *
     * @param attr Name of the custom attribute.
     */

    removeAttribute(attr: string): void;
    /**
     * Returns a map of all custom attributes of a {@link firebase.performance.Trace `trace`}
     * instance.
     */
    getAttributes(): { [key: string]: string };
  }
}

/**
 * @webonly
 */
declare namespace firebase.remoteConfig {
  /**
   * The Firebase Remote Config service interface.
   *
   * Do not call this constructor directly. Instead, use
   * {@link firebase.remoteConfig `firebase.remoteConfig()`}.
   */
  export interface RemoteConfig {
    /**
     * Defines configuration for the Remote Config SDK.
     */
    settings: Settings;

    /**
     * Object containing default values for conigs.
     */
    defaultConfig: { [key: string]: string | number | boolean };

    /**
     * The Unix timestamp in milliseconds of the last <i>successful</i> fetch, or negative one if
     * the {@link RemoteConfig} instance either hasn't fetched or initialization
     * is incomplete.
     */
    fetchTimeMillis: number;

    /**
     * The status of the last fetch <i>attempt</i>.
     */
    lastFetchStatus: FetchStatus;

    /**
     * Makes the last fetched config available to the getters.
     * Returns a promise which resolves to true if the current call activated the fetched configs.
     * If the fetched configs were already activated, the promise will resolve to false.
     */
    activate(): Promise<boolean>;

    /**
     * Ensures the last activated config are available to the getters.
     */
    ensureInitialized(): Promise<void>;

    /**
     * Fetches and caches configuration from the Remote Config service.
     */
    fetch(): Promise<void>;

    /**
     * Performs fetch and activate operations, as a convenience.
     * Returns a promise which resolves to true if the current call activated the fetched configs.
     * If the fetched configs were already activated, the promise will resolve to false.
     */
    fetchAndActivate(): Promise<boolean>;

    /**
     * Gets all config.
     */
    getAll(): { [key: string]: Value };

    /**
     * Gets the value for the given key as a boolean.
     *
     * Convenience method for calling <code>remoteConfig.getValue(key).asBoolean()</code>.
     */
    getBoolean(key: string): boolean;

    /**
     * Gets the value for the given key as a number.
     *
     * Convenience method for calling <code>remoteConfig.getValue(key).asNumber()</code>.
     */
    getNumber(key: string): number;

    /**
     * Gets the value for the given key as a String.
     *
     * Convenience method for calling <code>remoteConfig.getValue(key).asString()</code>.
     */
    getString(key: string): string;

    /**
     * Gets the {@link Value} for the given key.
     */
    getValue(key: string): Value;

    /**
     * Defines the log level to use.
     */
    setLogLevel(logLevel: LogLevel): void;
  }

  /**
   * Indicates the source of a value.
   *
   * <ul>
   *   <li>"static" indicates the value was defined by a static constant.</li>
   *   <li>"default" indicates the value was defined by default config.</li>
   *   <li>"remote" indicates the value was defined by fetched config.</li>
   * </ul>
   */
  export type ValueSource = 'static' | 'default' | 'remote';

  /**
   * Wraps a value with metadata and type-safe getters.
   */
  export interface Value {
    /**
     * Gets the value as a boolean.
     *
     * The following values (case insensitive) are interpreted as true:
     * "1", "true", "t", "yes", "y", "on". Other values are interpreted as false.
     */
    asBoolean(): boolean;

    /**
     * Gets the value as a number. Comparable to calling <code>Number(value) || 0</code>.
     */
    asNumber(): number;

    /**
     * Gets the value as a string.
     */
    asString(): string;

    /**
     * Gets the {@link ValueSource} for the given key.
     */
    getSource(): ValueSource;
  }

  /**
   * Defines configuration options for the Remote Config SDK.
   */
  export interface Settings {
    /**
     * Defines the maximum age in milliseconds of an entry in the config cache before
     * it is considered stale. Defaults to 43200000 (Twelve hours).
     */
    minimumFetchIntervalMillis: number;

    /**
     * Defines the maximum amount of milliseconds to wait for a response when fetching
     * configuration from the Remote Config server. Defaults to 60000 (One minute).
     */
    fetchTimeoutMillis: number;
  }

  /**
   * Summarizes the outcome of the last attempt to fetch config from the Firebase Remote Config server.
   *
   * <ul>
   *   <li>"no-fetch-yet" indicates the {@link RemoteConfig} instance has not yet attempted
   *       to fetch config, or that SDK initialization is incomplete.</li>
   *   <li>"success" indicates the last attempt succeeded.</li>
   *   <li>"failure" indicates the last attempt failed.</li>
   *   <li>"throttle" indicates the last attempt was rate-limited.</li>
   * </ul>
   */
  export type FetchStatus = 'no-fetch-yet' | 'success' | 'failure' | 'throttle';

  /**
   * Defines levels of Remote Config logging.
   */
  export type LogLevel = 'debug' | 'error' | 'silent';
}

/**
 * @webonly
 */
declare namespace firebase.functions {
  /**
   * An HttpsCallableResult wraps a single result from a function call.
   */
  export interface HttpsCallableResult {
    readonly data: any;
  }
  /**
   * An HttpsCallable is a reference to a "callable" http trigger in
   * Google Cloud Functions.
   */
  export interface HttpsCallable {
    (data?: any): Promise<HttpsCallableResult>;
  }
  export interface HttpsCallableOptions {
    timeout?: number;
  }
  /**
   * The Cloud Functions for Firebase service interface.
   *
   * Do not call this constructor directly. Instead, use
   * {@link firebase.functions `firebase.functions()`}.
   */
  export class Functions {
    private constructor();
    /**
     * Changes this instance to point to a Cloud Functions emulator running
     * locally. See https://firebase.google.com/docs/functions/local-emulator
     *
     * @param origin The origin of the local emulator, such as
     * "http://localhost:5005".
     */
    useFunctionsEmulator(url: string): void;
    /**
     * Gets an `HttpsCallable` instance that refers to the function with the given
     * name.
     *
     * @param name The name of the https callable function.
     * @param options The options for this HttpsCallable instance.
     * @return The `HttpsCallable` instance.
     */
    httpsCallable(name: string, options?: HttpsCallableOptions): HttpsCallable;
  }
  /**
   * The set of Firebase Functions status codes. The codes are the same at the
   * ones exposed by gRPC here:
   * https://github.com/grpc/grpc/blob/master/doc/statuscodes.md
   *
   * Possible values:
   * - 'cancelled': The operation was cancelled (typically by the caller).
   * - 'unknown': Unknown error or an error from a different error domain.
   * - 'invalid-argument': Client specified an invalid argument. Note that this
   *   differs from 'failed-precondition'. 'invalid-argument' indicates
   *   arguments that are problematic regardless of the state of the system
   *   (e.g. an invalid field name).
   * - 'deadline-exceeded': Deadline expired before operation could complete.
   *   For operations that change the state of the system, this error may be
   *   returned even if the operation has completed successfully. For example,
   *   a successful response from a server could have been delayed long enough
   *   for the deadline to expire.
   * - 'not-found': Some requested document was not found.
   * - 'already-exists': Some document that we attempted to create already
   *   exists.
   * - 'permission-denied': The caller does not have permission to execute the
   *   specified operation.
   * - 'resource-exhausted': Some resource has been exhausted, perhaps a
   *   per-user quota, or perhaps the entire file system is out of space.
   * - 'failed-precondition': Operation was rejected because the system is not
   *   in a state required for the operation's execution.
   * - 'aborted': The operation was aborted, typically due to a concurrency
   *   issue like transaction aborts, etc.
   * - 'out-of-range': Operation was attempted past the valid range.
   * - 'unimplemented': Operation is not implemented or not supported/enabled.
   * - 'internal': Internal errors. Means some invariants expected by
   *   underlying system has been broken. If you see one of these errors,
   *   something is very broken.
   * - 'unavailable': The service is currently unavailable. This is most likely
   *   a transient condition and may be corrected by retrying with a backoff.
   * - 'data-loss': Unrecoverable data loss or corruption.
   * - 'unauthenticated': The request does not have valid authentication
   *   credentials for the operation.
   */
  export type FunctionsErrorCode =
    | 'ok'
    | 'cancelled'
    | 'unknown'
    | 'invalid-argument'
    | 'deadline-exceeded'
    | 'not-found'
    | 'already-exists'
    | 'permission-denied'
    | 'resource-exhausted'
    | 'failed-precondition'
    | 'aborted'
    | 'out-of-range'
    | 'unimplemented'
    | 'internal'
    | 'unavailable'
    | 'data-loss'
    | 'unauthenticated';
  export interface HttpsError extends Error {
    /**
     * A standard error code that will be returned to the client. This also
     * determines the HTTP status code of the response, as defined in code.proto.
     */
    readonly code: FunctionsErrorCode;
    /**
     * Extra data to be converted to JSON and included in the error response.
     */
    readonly details?: any;
  }
}

declare namespace firebase.auth {
  /**
   * A utility class to parse email action URLs.
   */
  class ActionCodeURL {
    private constructor();
    /**
     * The API key of the email action link.
     */
    apiKey: string;
    /**
     * The action code of the email action link.
     */
    code: string;
    /**
     * The continue URL of the email action link. Null if not provided.
     */
    continueUrl: string | null;
    /**
     * The language code of the email action link. Null if not provided.
     */
    languageCode: string | null;
    /**
     * The action performed by the email action link. It returns from one
     * of the types from {@link firebase.auth.ActionCodeInfo}.
     */
    operation: firebase.auth.ActionCodeInfo.Operation;
    /**
     * Parses the email action link string and returns an ActionCodeURL object
     * if the link is valid, otherwise returns null.
     *
     * @param link The email action link string.
     * @return The ActionCodeURL object, or null if the link is invalid.
     */
    static parseLink(link: string): firebase.auth.ActionCodeURL | null;
    /**
     * The tenant ID of the email action link. Null if the email action
     * is from the parent project.
     */
    tenantId: string | null;
  }
  /**
   * A response from {@link firebase.auth.Auth.checkActionCode}.
   */
  interface ActionCodeInfo {
    /**
     * The data associated with the action code.
     *
     * For the `PASSWORD_RESET`, `VERIFY_EMAIL`, and `RECOVER_EMAIL` actions, this object
     * contains an `email` field with the address the email was sent to.
     *
     * For the RECOVER_EMAIL action, which allows a user to undo an email address
     * change, this object also contains a `previousEmail` field with the user account's
     * current email address. After the action completes, the user's email address will
     * revert to the value in the `email` field from the value in `previousEmail` field.
     *
     * For the VERIFY_AND_CHANGE_EMAIL action, which allows a user to verify the email
     * before updating it, this object contains a `previousEmail` field with the user
     * account's email address before updating. After the action completes, the user's
     * email address will be updated to the value in the `email` field from the value
     * in `previousEmail` field.
     *
     * For the REVERT_SECOND_FACTOR_ADDITION action, which allows a user to unenroll
     * a newly added second factor, this object contains a `multiFactorInfo` field with
     * the information about the second factor. For phone second factor, the
     * `multiFactorInfo` is a {@link firebase.auth.Auth.PhoneMultiFactorInfo} object,
     * which contains the phone number.
     */
    data: {
      email?: string | null;
      /**
       * @deprecated
       * This field is deprecated in favor of previousEmail.
       */
      fromEmail?: string | null;
      multiFactorInfo?: firebase.auth.MultiFactorInfo | null;
      previousEmail?: string | null;
    };
    /**
     * The type of operation that generated the action code. This could be:
     * <ul>
     * <li>`EMAIL_SIGNIN`: email sign in code generated via
     *     {@link firebase.auth.Auth.sendSignInLinkToEmail}.</li>
     * <li>`PASSWORD_RESET`: password reset code generated via
     *     {@link firebase.auth.Auth.sendPasswordResetEmail}.</li>
     * <li>`RECOVER_EMAIL`: email change revocation code generated via
     *     {@link firebase.User.updateEmail}.</li>
     * <li>`REVERT_SECOND_FACTOR_ADDITION`: revert second factor addition
     *     code generated via
     *     {@link firebase.User.MultiFactorUser.enroll}.</li>
     * <li>`VERIFY_AND_CHANGE_EMAIL`: verify and change email code generated
     *     via {@link firebase.User.verifyBeforeUpdateEmail}.</li>
     * <li>`VERIFY_EMAIL`: email verification code generated via
     *     {@link firebase.User.sendEmailVerification}.</li>
     * </ul>
     */
    operation: string;
  }

  /**
   * This is the interface that defines the required continue/state URL with
   * optional Android and iOS bundle identifiers.
   * The action code setting fields are:
   * <ul>
   * <li><p>url: Sets the link continue/state URL, which has different meanings
   *     in different contexts:</p>
   *     <ul>
   *     <li>When the link is handled in the web action widgets, this is the deep
   *         link in the continueUrl query parameter.</li>
   *     <li>When the link is handled in the app directly, this is the continueUrl
   *         query parameter in the deep link of the Dynamic Link.</li>
   *     </ul>
   *     </li>
   * <li>iOS: Sets the iOS bundle ID. This will try to open the link in an iOS app
   *     if it is installed.</li>
   * <li>android: Sets the Android package name. This will try to open the link in
   *     an android app if it is installed. If installApp is passed, it specifies
   *     whether to install the Android app if the device supports it and the app
   *     is not already installed. If this field is provided without a
   *     packageName, an error is thrown explaining that the packageName must be
   *     provided in conjunction with this field.
   *     If minimumVersion is specified, and an older version of the app is
   *     installed, the user is taken to the Play Store to upgrade the app.</li>
   * <li>handleCodeInApp: The default is false. When set to true, the action code
   *     link will be be sent as a Universal Link or Android App Link and will be
   *     opened by the app if installed. In the false case, the code will be sent
   *     to the web widget first and then on continue will redirect to the app if
   *     installed.</li>
   * </ul>
   */
  type ActionCodeSettings = {
    android?: {
      installApp?: boolean;
      minimumVersion?: string;
      packageName: string;
    };
    handleCodeInApp?: boolean;
    iOS?: { bundleId: string };
    url: string;
    dynamicLinkDomain?: string;
  };

  /**
   * A structure containing additional user information from a federated identity
   * provider.
   */
  type AdditionalUserInfo = {
    isNewUser: boolean;
    profile: Object | null;
    providerId: string;
    username?: string | null;
  };

  /**
   * A verifier for domain verification and abuse prevention. Currently, the
   * only implementation is {@link firebase.auth.RecaptchaVerifier}.
   */
  interface ApplicationVerifier {
    /**
     * Identifies the type of application verifier (e.g. "recaptcha").
     */
    type: string;
    /**
     * Executes the verification process.
     * @return A Promise for a token that can be used to
     *     assert the validity of a request.
     */
    verify(): Promise<string>;
  }

  /**
   * Interface representing an Auth instance's settings, currently used for
   * enabling/disabling app verification for phone Auth testing.
   */
  interface AuthSettings {
    /**
     * When set, this property disables app verification for the purpose of testing
     * phone authentication. For this property to take effect, it needs to be set
     * before rendering a reCAPTCHA app verifier. When this is disabled, a
     * mock reCAPTCHA is rendered instead. This is useful for manual testing during
     * development or for automated integration tests.
     *
     * In order to use this feature, you will need to
     * {@link https://firebase.google.com/docs/auth/web/phone-auth#test-with-whitelisted-phone-numbers
     * whitelist your phone number} via the
     * Firebase Console.
     *
     * The default value is false (app verification is enabled).
     */
    appVerificationDisabledForTesting: boolean;
  }

  /**
   * The Firebase Auth service interface.
   *
   * Do not call this constructor directly. Instead, use
   * {@link firebase.auth `firebase.auth()`}.
   *
   * See
   * {@link https://firebase.google.com/docs/auth/ Firebase Authentication}
   * for a full guide on how to use the Firebase Auth service.
   *
   */
  interface Auth {
    /**
     * The {@link firebase.app.App app} associated with the `Auth` service
     * instance.
     *
     * @example
     * ```javascript
     * var app = auth.app;
     * ```
     */
    app: firebase.app.App;
    /**
     * Applies a verification code sent to the user by email or other out-of-band
     * mechanism.
     *
     * <h4>Error Codes</h4>
     * <dl>
     * <dt>auth/expired-action-code</dt>
     * <dd>Thrown if the action code has expired.</dd>
     * <dt>auth/invalid-action-code</dt>
     * <dd>Thrown if the action code is invalid. This can happen if the code is
     *     malformed or has already been used.</dd>
     * <dt>auth/user-disabled</dt>
     * <dd>Thrown if the user corresponding to the given action code has been
     *     disabled.</dd>
     * <dt>auth/user-not-found</dt>
     * <dd>Thrown if there is no user corresponding to the action code. This may
     *     have happened if the user was deleted between when the action code was
     *     issued and when this method was called.</dd>
     * </dl>
     *
     * @param code A verification code sent to the user.
     */
    applyActionCode(code: string): Promise<void>;
    /**
     * Checks a verification code sent to the user by email or other out-of-band
     * mechanism.
     *
     * Returns metadata about the code.
     *
     * <h4>Error Codes</h4>
     * <dl>
     * <dt>auth/expired-action-code</dt>
     * <dd>Thrown if the action code has expired.</dd>
     * <dt>auth/invalid-action-code</dt>
     * <dd>Thrown if the action code is invalid. This can happen if the code is
     *     malformed or has already been used.</dd>
     * <dt>auth/user-disabled</dt>
     * <dd>Thrown if the user corresponding to the given action code has been
     *     disabled.</dd>
     * <dt>auth/user-not-found</dt>
     * <dd>Thrown if there is no user corresponding to the action code. This may
     *     have happened if the user was deleted between when the action code was
     *     issued and when this method was called.</dd>
     * </dl>
     *
     * @param code A verification code sent to the user.
     */
    checkActionCode(code: string): Promise<firebase.auth.ActionCodeInfo>;
    /**
     * Completes the password reset process, given a confirmation code and new
     * password.
     *
     * <h4>Error Codes</h4>
     * <dl>
     * <dt>auth/expired-action-code</dt>
     * <dd>Thrown if the password reset code has expired.</dd>
     * <dt>auth/invalid-action-code</dt>
     * <dd>Thrown if the password reset code is invalid. This can happen if the
     *     code is malformed or has already been used.</dd>
     * <dt>auth/user-disabled</dt>
     * <dd>Thrown if the user corresponding to the given password reset code has
     *     been disabled.</dd>
     * <dt>auth/user-not-found</dt>
     * <dd>Thrown if there is no user corresponding to the password reset code. This
     *     may have happened if the user was deleted between when the code was
     *     issued and when this method was called.</dd>
     * <dt>auth/weak-password</dt>
     * <dd>Thrown if the new password is not strong enough.</dd>
     * </dl>
     *
     * @param code The confirmation code send via email to the user.
     * @param newPassword The new password.
     */
    confirmPasswordReset(code: string, newPassword: string): Promise<void>;

    /**
     * Creates a new user account associated with the specified email address and
     * password.
     *
     * On successful creation of the user account, this user will also be
     * signed in to your application.
     *
     * User account creation can fail if the account already exists or the password
     * is invalid.
     *
     * Note: The email address acts as a unique identifier for the user and
     * enables an email-based password reset.  This function will create
     * a new user account and set the initial user password.
     *
     * <h4>Error Codes</h4>
     * <dl>
     * <dt>auth/email-already-in-use</dt>
     * <dd>Thrown if there already exists an account with the given email
     *     address.</dd>
     * <dt>auth/invalid-email</dt>
     * <dd>Thrown if the email address is not valid.</dd>
     * <dt>auth/operation-not-allowed</dt>
     * <dd>Thrown if email/password accounts are not enabled. Enable email/password
     *     accounts in the Firebase Console, under the Auth tab.</dd>
     * <dt>auth/weak-password</dt>
     * <dd>Thrown if the password is not strong enough.</dd>
     * </dl>
     *
     * @example
     * ```javascript
     * firebase.auth().createUserWithEmailAndPassword(email, password)
     *     .catch(function(error) {
     *   // Handle Errors here.
     *   var errorCode = error.code;
     *   var errorMessage = error.message;
     *   if (errorCode == 'auth/weak-password') {
     *     alert('The password is too weak.');
     *   } else {
     *     alert(errorMessage);
     *   }
     *   console.log(error);
     * });
     * ```
     * @param email The user's email address.
     * @param password The user's chosen password.
     */
    createUserWithEmailAndPassword(
      email: string,
      password: string
    ): Promise<firebase.auth.UserCredential>;
    /**
     * The currently signed-in user (or null).
     */
    currentUser: firebase.User | null;

    /**
     * Gets the list of possible sign in methods for the given email address. This
     * is useful to differentiate methods of sign-in for the same provider,
     * eg. `EmailAuthProvider` which has 2 methods of sign-in, email/password and
     * email/link.
     *
     * <h4>Error Codes</h4>
     * <dl>
     * <dt>auth/invalid-email</dt>
     * <dd>Thrown if the email address is not valid.</dd>
     * </dl>
     */
    fetchSignInMethodsForEmail(email: string): Promise<Array<string>>;

    /**
     * Checks if an incoming link is a sign-in with email link.
     */
    isSignInWithEmailLink(emailLink: string): boolean;
    /**
     * Returns a UserCredential from the redirect-based sign-in flow.
     *
     * If sign-in succeeded, returns the signed in user. If sign-in was
     * unsuccessful, fails with an error. If no redirect operation was called,
     * returns a UserCredential with a null User.
     *
     * <h4>Error Codes</h4>
     * <dl>
     * <dt>auth/account-exists-with-different-credential</dt>
     * <dd>Thrown if there already exists an account with the email address
     *     asserted by the credential. Resolve this by calling
     *     {@link firebase.auth.Auth.fetchSignInMethodsForEmail} with the error.email
     *     and then asking the user to sign in using one of the returned providers.
     *     Once the user is signed in, the original credential retrieved from the
     *     error.credential can be linked to the user with
     *     {@link firebase.User.linkWithCredential} to prevent the user from signing
     *     in again to the original provider via popup or redirect. If you are using
     *     redirects for sign in, save the credential in session storage and then
     *     retrieve on redirect and repopulate the credential using for example
     *     {@link firebase.auth.GoogleAuthProvider.credential} depending on the
     *     credential provider id and complete the link.</dd>
     * <dt>auth/auth-domain-config-required</dt>
     * <dd>Thrown if authDomain configuration is not provided when calling
     *     firebase.initializeApp(). Check Firebase Console for instructions on
     *     determining and passing that field.</dd>
     * <dt>auth/credential-already-in-use</dt>
     * <dd>Thrown if the account corresponding to the credential already exists
     *     among your users, or is already linked to a Firebase User.
     *     For example, this error could be thrown if you are upgrading an anonymous
     *     user to a Google user by linking a Google credential to it and the Google
     *     credential used is already associated with an existing Firebase Google
     *     user.
     *     An <code>error.email</code> and <code>error.credential</code>
     *     ({@link firebase.auth.AuthCredential}) fields are also provided. You can
     *     recover from this error by signing in with that credential directly via
     *     {@link firebase.auth.Auth.signInWithCredential}.</dd>
     * <dt>auth/email-already-in-use</dt>
     * <dd>Thrown if the email corresponding to the credential already exists
     *     among your users. When thrown while linking a credential to an existing
     *     user, an <code>error.email</code> and <code>error.credential</code>
     *     ({@link firebase.auth.AuthCredential}) fields are also provided.
     *     You have to link the credential to the existing user with that email if
     *     you wish to continue signing in with that credential. To do so, call
     *     {@link firebase.auth.Auth.fetchSignInMethodsForEmail}, sign in to
     *     <code>error.email</code> via one of the providers returned and then
     *     {@link firebase.User.linkWithCredential} the original credential to that
     *     newly signed in user.</dd>
     * <dt>auth/operation-not-allowed</dt>
     * <dd>Thrown if the type of account corresponding to the credential
     *     is not enabled. Enable the account type in the Firebase Console, under
     *     the Auth tab.</dd>
     * <dt>auth/operation-not-supported-in-this-environment</dt>
     * <dd>Thrown if this operation is not supported in the environment your
     *     application is running on. "location.protocol" must be http or https.
     *     </dd>
     * <dt>auth/timeout</dt>
     * <dd>Thrown typically if the app domain is not authorized for OAuth operations
     *     for your Firebase project. Edit the list of authorized domains from the
     *     Firebase console.</dd>
     * </dl>
     *
     * @webonly
     *
     * @example
     * ```javascript
     * // First, we perform the signInWithRedirect.
     * // Creates the provider object.
     * var provider = new firebase.auth.FacebookAuthProvider();
     * // You can add additional scopes to the provider:
     * provider.addScope('email');
     * provider.addScope('user_friends');
     * // Sign in with redirect:
     * auth.signInWithRedirect(provider)
     * ////////////////////////////////////////////////////////////
     * // The user is redirected to the provider's sign in flow...
     * ////////////////////////////////////////////////////////////
     * // Then redirected back to the app, where we check the redirect result:
     * auth.getRedirectResult().then(function(result) {
     *   // The firebase.User instance:
     *   var user = result.user;
     *   // The Facebook firebase.auth.AuthCredential containing the Facebook
     *   // access token:
     *   var credential = result.credential;
     *   // As this API can be used for sign-in, linking and reauthentication,
     *   // check the operationType to determine what triggered this redirect
     *   // operation.
     *   var operationType = result.operationType;
     * }, function(error) {
     *   // The provider's account email, can be used in case of
     *   // auth/account-exists-with-different-credential to fetch the providers
     *   // linked to the email:
     *   var email = error.email;
     *   // The provider's credential:
     *   var credential = error.credential;
     *   // In case of auth/account-exists-with-different-credential error,
     *   // you can fetch the providers using this:
     *   if (error.code === 'auth/account-exists-with-different-credential') {
     *     auth.fetchSignInMethodsForEmail(email).then(function(providers) {
     *       // The returned 'providers' is a list of the available providers
     *       // linked to the email address. Please refer to the guide for a more
     *       // complete explanation on how to recover from this error.
     *     });
     *   }
     * });
     * ```
     */
    getRedirectResult(): Promise<firebase.auth.UserCredential>;
    /**
     * The current Auth instance's language code. This is a readable/writable
     * property. When set to null, the default Firebase Console language setting
     * is applied. The language code will propagate to email action templates
     * (password reset, email verification and email change revocation), SMS
     * templates for phone authentication, reCAPTCHA verifier and OAuth
     * popup/redirect operations provided the specified providers support
     * localization with the language code specified.
     */
    languageCode: string | null;
    /**
     * The current Auth instance's settings. This is used to edit/read configuration
     * related options like app verification mode for phone authentication.
     */
    settings: firebase.auth.AuthSettings;
    /**
     * Adds an observer for changes to the user's sign-in state.
     *
     * Prior to 4.0.0, this triggered the observer when users were signed in,
     * signed out, or when the user's ID token changed in situations such as token
     * expiry or password change. After 4.0.0, the observer is only triggered
     * on sign-in or sign-out.
     *
     * To keep the old behavior, see {@link firebase.auth.Auth.onIdTokenChanged}.
     *
     * @example
     * ```javascript
     * firebase.auth().onAuthStateChanged(function(user) {
     *   if (user) {
     *     // User is signed in.
     *   }
     * });
     * ```
     */
    onAuthStateChanged(
      nextOrObserver:
        | firebase.Observer<any>
        | ((a: firebase.User | null) => any),
      error?: (a: firebase.auth.Error) => any,
      completed?: firebase.Unsubscribe
    ): firebase.Unsubscribe;
    /**
     * Adds an observer for changes to the signed-in user's ID token, which includes
     * sign-in, sign-out, and token refresh events. This method has the same
     * behavior as {@link firebase.auth.Auth.onAuthStateChanged} had prior to 4.0.0.
     *
     * @example
     * ```javascript
     * firebase.auth().onIdTokenChanged(function(user) {
     *   if (user) {
     *     // User is signed in or token was refreshed.
     *   }
     * });
     * ```
     * @param
     *     nextOrObserver An observer object or a function triggered on change.
     * @param error Optional A function
     *     triggered on auth error.
     * @param completed Optional A function triggered when the
     *     observer is removed.
     */
    onIdTokenChanged(
      nextOrObserver:
        | firebase.Observer<any>
        | ((a: firebase.User | null) => any),
      error?: (a: firebase.auth.Error) => any,
      completed?: firebase.Unsubscribe
    ): firebase.Unsubscribe;
    /**
     * Sends a sign-in email link to the user with the specified email.
     *
     * The sign-in operation has to always be completed in the app unlike other out
     * of band email actions (password reset and email verifications). This is
     * because, at the end of the flow, the user is expected to be signed in and
     * their Auth state persisted within the app.
     *
     * To complete sign in with the email link, call
     * {@link firebase.auth.Auth.signInWithEmailLink} with the email address and
     * the email link supplied in the email sent to the user.
     *
     * <h4>Error Codes</h4>
     * <dl>
     * <dt>auth/argument-error</dt>
     * <dd>Thrown if handleCodeInApp is false.</dd>
     * <dt>auth/invalid-email</dt>
     * <dd>Thrown if the email address is not valid.</dd>
     * <dt>auth/missing-android-pkg-name</dt>
     * <dd>An Android package name must be provided if the Android app is required
     *     to be installed.</dd>
     * <dt>auth/missing-continue-uri</dt>
     * <dd>A continue URL must be provided in the request.</dd>
     * <dt>auth/missing-ios-bundle-id</dt>
     * <dd>An iOS Bundle ID must be provided if an App Store ID is provided.</dd>
     * <dt>auth/invalid-continue-uri</dt>
     * <dd>The continue URL provided in the request is invalid.</dd>
     * <dt>auth/unauthorized-continue-uri</dt>
     * <dd>The domain of the continue URL is not whitelisted. Whitelist
     *     the domain in the Firebase console.</dd>
     * </dl>
     *
     * @example
     * ```javascript
     * var actionCodeSettings = {
     *   // The URL to redirect to for sign-in completion. This is also the deep
     *   // link for mobile redirects. The domain (www.example.com) for this URL
     *   // must be whitelisted in the Firebase Console.
     *   url: 'https://www.example.com/finishSignUp?cartId=1234',
     *   iOS: {
     *     bundleId: 'com.example.ios'
     *   },
     *   android: {
     *     packageName: 'com.example.android',
     *     installApp: true,
     *     minimumVersion: '12'
     *   },
     *   // This must be true.
     *   handleCodeInApp: true
     * };
     * firebase.auth().sendSignInLinkToEmail('user@example.com', actionCodeSettings)
     *     .then(function() {
     *       // The link was successfully sent. Inform the user. Save the email
     *       // locally so you don't need to ask the user for it again if they open
     *       // the link on the same device.
     *     })
     *     .catch(function(error) {
     *       // Some error occurred, you can inspect the code: error.code
     *     });
     * ```
     * @param email The email account to sign in with.
     * @param actionCodeSettings The action
     *     code settings. The action code settings which provides Firebase with
     *     instructions on how to construct the email link. This includes the
     *     sign in completion URL or the deep link for mobile redirects, the mobile
     *     apps to use when the sign-in link is opened on an Android or iOS device.
     *     Mobile app redirects will only be applicable if the developer configures
     *     and accepts the Firebase Dynamic Links terms of condition.
     *     The Android package name and iOS bundle ID will be respected only if they
     *     are configured in the same Firebase Auth project used.
     */
    sendSignInLinkToEmail(
      email: string,
      actionCodeSettings: firebase.auth.ActionCodeSettings
    ): Promise<void>;

    /**
     * Sends a password reset email to the given email address.
     *
     * To complete the password reset, call
     * {@link firebase.auth.Auth.confirmPasswordReset} with the code supplied in the
     * email sent to the user, along with the new password specified by the user.
     *
     * <h4>Error Codes</h4>
     * <dl>
     * <dt>auth/invalid-email</dt>
     * <dd>Thrown if the email address is not valid.</dd>
     * <dt>auth/missing-android-pkg-name</dt>
     * <dd>An Android package name must be provided if the Android app is required
     *     to be installed.</dd>
     * <dt>auth/missing-continue-uri</dt>
     * <dd>A continue URL must be provided in the request.</dd>
     * <dt>auth/missing-ios-bundle-id</dt>
     * <dd>An iOS Bundle ID must be provided if an App Store ID is provided.</dd>
     * <dt>auth/invalid-continue-uri</dt>
     * <dd>The continue URL provided in the request is invalid.</dd>
     * <dt>auth/unauthorized-continue-uri</dt>
     * <dd>The domain of the continue URL is not whitelisted. Whitelist
     *     the domain in the Firebase console.</dd>
     * <dt>auth/user-not-found</dt>
     * <dd>Thrown if there is no user corresponding to the email address.</dd>
     * </dl>
     *
     * @example
     * ```javascript
     * var actionCodeSettings = {
     *   url: 'https://www.example.com/?email=user@example.com',
     *   iOS: {
     *     bundleId: 'com.example.ios'
     *   },
     *   android: {
     *     packageName: 'com.example.android',
     *     installApp: true,
     *     minimumVersion: '12'
     *   },
     *   handleCodeInApp: true
     * };
     * firebase.auth().sendPasswordResetEmail(
     *     'user@example.com', actionCodeSettings)
     *     .then(function() {
     *       // Password reset email sent.
     *     })
     *     .catch(function(error) {
     *       // Error occurred. Inspect error.code.
     *     });
     * ```
     *
     * @param email The email address with the password to be reset.
     * @param actionCodeSettings The action
     *     code settings. If specified, the state/continue URL will be set as the
     *     "continueUrl" parameter in the password reset link. The default password
     *     reset landing page will use this to display a link to go back to the app
     *     if it is installed.
     *     If the actionCodeSettings is not specified, no URL is appended to the
     *     action URL.
     *     The state URL provided must belong to a domain that is whitelisted by the
     *     developer in the console. Otherwise an error will be thrown.
     *     Mobile app redirects will only be applicable if the developer configures
     *     and accepts the Firebase Dynamic Links terms of condition.
     *     The Android package name and iOS bundle ID will be respected only if they
     *     are configured in the same Firebase Auth project used.
     */
    sendPasswordResetEmail(
      email: string,
      actionCodeSettings?: firebase.auth.ActionCodeSettings | null
    ): Promise<void>;

    /**
     * Changes the current type of persistence on the current Auth instance for the
     * currently saved Auth session and applies this type of persistence for
     * future sign-in requests, including sign-in with redirect requests. This will
     * return a promise that will resolve once the state finishes copying from one
     * type of storage to the other.
     * Calling a sign-in method after changing persistence will wait for that
     * persistence change to complete before applying it on the new Auth state.
     *
     * This makes it easy for a user signing in to specify whether their session
     * should be remembered or not. It also makes it easier to never persist the
     * Auth state for applications that are shared by other users or have sensitive
     * data.
     *
     * The default for web browser apps and React Native apps is 'local' (provided
     * the browser supports this mechanism) whereas it is 'none' for Node.js backend
     * apps.
     *
     * <h4>Error Codes (thrown synchronously)</h4>
     * <dl>
     * <dt>auth/invalid-persistence-type</dt>
     * <dd>Thrown if the specified persistence type is invalid.</dd>
     * <dt>auth/unsupported-persistence-type</dt>
     * <dd>Thrown if the current environment does not support the specified
     *     persistence type.</dd>
     * </dl>
     *
     * @example
     * ```javascript
     * firebase.auth().setPersistence(firebase.auth.Auth.Persistence.SESSION)
     *     .then(function() {
     *   // Existing and future Auth states are now persisted in the current
     *   // session only. Closing the window would clear any existing state even if
     *   // a user forgets to sign out.
     * });
     * ```
     */
    setPersistence(persistence: firebase.auth.Auth.Persistence): Promise<void>;

    /**
     * Asynchronously signs in with the given credentials, and returns any available
     * additional user information, such as user name.
     *
     * <h4>Error Codes</h4>
     * <dl>
     * <dt>auth/account-exists-with-different-credential</dt>
     * <dd>Thrown if there already exists an account with the email address
     *     asserted by the credential. Resolve this by calling
     *     {@link firebase.auth.Auth.fetchSignInMethodsForEmail} and then asking the
     *     user to sign in using one of the returned providers. Once the user is
     *     signed in, the original credential can be linked to the user with
     *     {@link firebase.User.linkWithCredential}.</dd>
     * <dt>auth/invalid-credential</dt>
     * <dd>Thrown if the credential is malformed or has expired.</dd>
     * <dt>auth/operation-not-allowed</dt>
     * <dd>Thrown if the type of account corresponding to the credential
     *     is not enabled. Enable the account type in the Firebase Console, under
     *     the Auth tab.</dd>
     * <dt>auth/user-disabled</dt>
     * <dd>Thrown if the user corresponding to the given credential has been
     *     disabled.</dd>
     * <dt>auth/user-not-found</dt>
     * <dd>Thrown if signing in with a credential from
     *     {@link firebase.auth.EmailAuthProvider.credential} and there is no user
     *     corresponding to the given email. </dd>
     * <dt>auth/wrong-password</dt>
     * <dd>Thrown if signing in with a credential from
     *     {@link firebase.auth.EmailAuthProvider.credential} and the password is
     *     invalid for the given email, or if the account corresponding to the email
     *     does not have a password set.</dd>
     * <dt>auth/invalid-verification-code</dt>
     * <dd>Thrown if the credential is a
     *     {@link firebase.auth.PhoneAuthProvider.credential} and the verification
     *     code of the credential is not valid.</dd>
     * <dt>auth/invalid-verification-id</dt>
     * <dd>Thrown if the credential is a
     *     {@link firebase.auth.PhoneAuthProvider.credential}  and the verification
     *     ID of the credential is not valid.</dd>
     * </dl>
     *
     * @deprecated
     * This method is deprecated. Use
     * {@link firebase.auth.Auth.signInWithCredential} instead.
     *
     * @example
     * ```javascript
     * firebase.auth().signInAndRetrieveDataWithCredential(credential)
     *     .then(function(userCredential) {
     *       console.log(userCredential.additionalUserInfo.username);
     *     });
     * ```
     * @param credential The auth credential.
     */
    signInAndRetrieveDataWithCredential(
      credential: firebase.auth.AuthCredential
    ): Promise<firebase.auth.UserCredential>;
    /**
     * Asynchronously signs in as an anonymous user.
     *
     *
     * If there is already an anonymous user signed in, that user will be returned;
     * otherwise, a new anonymous user identity will be created and returned.
     *
     * <h4>Error Codes</h4>
     * <dl>
     * <dt>auth/operation-not-allowed</dt>
     * <dd>Thrown if anonymous accounts are not enabled. Enable anonymous accounts
     *     in the Firebase Console, under the Auth tab.</dd>
     * </dl>
     *
     * @example
     * ```javascript
     * firebase.auth().signInAnonymously().catch(function(error) {
     *   // Handle Errors here.
     *   var errorCode = error.code;
     *   var errorMessage = error.message;
     *
     *   if (errorCode === 'auth/operation-not-allowed') {
     *     alert('You must enable Anonymous auth in the Firebase Console.');
     *   } else {
     *     console.error(error);
     *   }
     * });
     * ```
     */
    signInAnonymously(): Promise<firebase.auth.UserCredential>;

    /**
     * Asynchronously signs in with the given credentials.
     *
     * <h4>Error Codes</h4>
     * <dl>
     * <dt>auth/account-exists-with-different-credential</dt>
     * <dd>Thrown if there already exists an account with the email address
     *     asserted by the credential. Resolve this by calling
     *     {@link firebase.auth.Auth.fetchSignInMethodsForEmail} and then asking the
     *     user to sign in using one of the returned providers. Once the user is
     *     signed in, the original credential can be linked to the user with
     *     {@link firebase.User.linkWithCredential}.</dd>
     * <dt>auth/invalid-credential</dt>
     * <dd>Thrown if the credential is malformed or has expired.</dd>
     * <dt>auth/operation-not-allowed</dt>
     * <dd>Thrown if the type of account corresponding to the credential
     *     is not enabled. Enable the account type in the Firebase Console, under
     *     the Auth tab.</dd>
     * <dt>auth/user-disabled</dt>
     * <dd>Thrown if the user corresponding to the given credential has been
     *     disabled.</dd>
     * <dt>auth/user-not-found</dt>
     * <dd>Thrown if signing in with a credential from
     *     {@link firebase.auth.EmailAuthProvider.credential} and there is no user
     *     corresponding to the given email. </dd>
     * <dt>auth/wrong-password</dt>
     * <dd>Thrown if signing in with a credential from
     *     {@link firebase.auth.EmailAuthProvider.credential} and the password is
     *     invalid for the given email, or if the account corresponding to the email
     *     does not have a password set.</dd>
     * <dt>auth/invalid-verification-code</dt>
     * <dd>Thrown if the credential is a
     *     {@link firebase.auth.PhoneAuthProvider.credential} and the verification
     *     code of the credential is not valid.</dd>
     * <dt>auth/invalid-verification-id</dt>
     * <dd>Thrown if the credential is a
     *     {@link firebase.auth.PhoneAuthProvider.credential}  and the verification
     *     ID of the credential is not valid.</dd>
     * </dl>
     *
     * @example
     * ```javascript
     * firebase.auth().signInWithCredential(credential).catch(function(error) {
     *   // Handle Errors here.
     *   var errorCode = error.code;
     *   var errorMessage = error.message;
     *   // The email of the user's account used.
     *   var email = error.email;
     *   // The firebase.auth.AuthCredential type that was used.
     *   var credential = error.credential;
     *   if (errorCode === 'auth/account-exists-with-different-credential') {
     *     alert('Email already associated with another account.');
     *     // Handle account linking here, if using.
     *   } else {
     *     console.error(error);
     *   }
     *  });
     * ```
     *
     * @param credential The auth credential.
     */
    signInWithCredential(
      credential: firebase.auth.AuthCredential
    ): Promise<firebase.auth.UserCredential>;
    /**
     * Asynchronously signs in using a custom token.
     *
     * Custom tokens are used to integrate Firebase Auth with existing auth systems,
     * and must be generated by the auth backend.
     *
     * Fails with an error if the token is invalid, expired, or not accepted by the
     * Firebase Auth service.
     *
     * <h4>Error Codes</h4>
     * <dl>
     * <dt>auth/custom-token-mismatch</dt>
     * <dd>Thrown if the custom token is for a different Firebase App.</dd>
     * <dt>auth/invalid-custom-token</dt>
     * <dd>Thrown if the custom token format is incorrect.</dd>
     * </dl>
     *
     * @example
     * ```javascript
     * firebase.auth().signInWithCustomToken(token).catch(function(error) {
     *   // Handle Errors here.
     *   var errorCode = error.code;
     *   var errorMessage = error.message;
     *   if (errorCode === 'auth/invalid-custom-token') {
     *     alert('The token you provided is not valid.');
     *   } else {
     *     console.error(error);
     *   }
     * });
     * ```
     *
     * @param token The custom token to sign in with.
     */
    signInWithCustomToken(token: string): Promise<firebase.auth.UserCredential>;
    /**
     * Asynchronously signs in using an email and password.
     *
     * Fails with an error if the email address and password do not match.
     *
     * Note: The user's password is NOT the password used to access the user's email
     * account. The email address serves as a unique identifier for the user, and
     * the password is used to access the user's account in your Firebase project.
     *
     * See also: {@link firebase.auth.Auth.createUserWithEmailAndPassword}.
     *
     * <h4>Error Codes</h4>
     * <dl>
     * <dt>auth/invalid-email</dt>
     * <dd>Thrown if the email address is not valid.</dd>
     * <dt>auth/user-disabled</dt>
     * <dd>Thrown if the user corresponding to the given email has been
     *     disabled.</dd>
     * <dt>auth/user-not-found</dt>
     * <dd>Thrown if there is no user corresponding to the given email.</dd>
     * <dt>auth/wrong-password</dt>
     * <dd>Thrown if the password is invalid for the given email, or the account
     *     corresponding to the email does not have a password set.</dd>
     * </dl>
     *
     * @example
     * ```javascript
     * firebase.auth().signInWithEmailAndPassword(email, password)
     *     .catch(function(error) {
     *   // Handle Errors here.
     *   var errorCode = error.code;
     *   var errorMessage = error.message;
     *   if (errorCode === 'auth/wrong-password') {
     *     alert('Wrong password.');
     *   } else {
     *     alert(errorMessage);
     *   }
     *   console.log(error);
     * });
     * ```
     *
     * @param email The users email address.
     * @param password The users password.
     */
    signInWithEmailAndPassword(
      email: string,
      password: string
    ): Promise<firebase.auth.UserCredential>;

    /**
     * Asynchronously signs in using a phone number. This method sends a code via
     * SMS to the given phone number, and returns a
     * {@link firebase.auth.ConfirmationResult}. After the user provides the code
     * sent to their phone, call {@link firebase.auth.ConfirmationResult.confirm}
     * with the code to sign the user in.
     *
     * For abuse prevention, this method also requires a
     * {@link firebase.auth.ApplicationVerifier}. The Firebase Auth SDK includes
     * a reCAPTCHA-based implementation, {@link firebase.auth.RecaptchaVerifier}.
     *
     * <h4>Error Codes</h4>
     * <dl>
     * <dt>auth/captcha-check-failed</dt>
     * <dd>Thrown if the reCAPTCHA response token was invalid, expired, or if
     *     this method was called from a non-whitelisted domain.</dd>
     * <dt>auth/invalid-phone-number</dt>
     * <dd>Thrown if the phone number has an invalid format.</dd>
     * <dt>auth/missing-phone-number</dt>
     * <dd>Thrown if the phone number is missing.</dd>
     * <dt>auth/quota-exceeded</dt>
     * <dd>Thrown if the SMS quota for the Firebase project has been exceeded.</dd>
     * <dt>auth/user-disabled</dt>
     * <dd>Thrown if the user corresponding to the given phone number has been
     *     disabled.</dd>
     * <dt>auth/operation-not-allowed</dt>
     * <dd>Thrown if you have not enabled the provider in the Firebase Console. Go
     *     to the Firebase Console for your project, in the Auth section and the
     *     <strong>Sign in Method</strong> tab and configure the provider.</dd>
     * </dl>
     *
     * @example
     * ```javascript
     * // 'recaptcha-container' is the ID of an element in the DOM.
     * var applicationVerifier = new firebase.auth.RecaptchaVerifier(
     *     'recaptcha-container');
     * firebase.auth().signInWithPhoneNumber(phoneNumber, applicationVerifier)
     *     .then(function(confirmationResult) {
     *       var verificationCode = window.prompt('Please enter the verification ' +
     *           'code that was sent to your mobile device.');
     *       return confirmationResult.confirm(verificationCode);
     *     })
     *     .catch(function(error) {
     *       // Handle Errors here.
     *     });
     * ```
     *
     * @param phoneNumber The user's phone number in E.164 format (e.g.
     *     +16505550101).
     * @param applicationVerifier
     */
    signInWithPhoneNumber(
      phoneNumber: string,
      applicationVerifier: firebase.auth.ApplicationVerifier
    ): Promise<firebase.auth.ConfirmationResult>;
    /**
     * Asynchronously signs in using an email and sign-in email link. If no link
     * is passed, the link is inferred from the current URL.
     *
     * Fails with an error if the email address is invalid or OTP in email link
     * expires.
     *
     * Note: Confirm the link is a sign-in email link before calling this method
     * {@link firebase.auth.Auth.isSignInWithEmailLink}.
     *
     * <h4>Error Codes</h4>
     * <dl>
     * <dt>auth/expired-action-code</dt>
     * <dd>Thrown if OTP in email link expires.</dd>
     * <dt>auth/invalid-email</dt>
     * <dd>Thrown if the email address is not valid.</dd>
     * <dt>auth/user-disabled</dt>
     * <dd>Thrown if the user corresponding to the given email has been
     *     disabled.</dd>
     * </dl>
     *
     * @example
     * ```javascript
     * firebase.auth().signInWithEmailLink(email, emailLink)
     *     .catch(function(error) {
     *       // Some error occurred, you can inspect the code: error.code
     *       // Common errors could be invalid email and invalid or expired OTPs.
     *     });
     * ```
     *
     * @param email The email account to sign in with.
     * @param emailLink The optional link which contains the OTP needed
     *     to complete the sign in with email link. If not specified, the current
     *     URL is used instead.
     */
    signInWithEmailLink(
      email: string,
      emailLink?: string
    ): Promise<firebase.auth.UserCredential>;
    /**
     * Authenticates a Firebase client using a popup-based OAuth authentication
     * flow.
     *
     * If succeeds, returns the signed in user along with the provider's credential.
     * If sign in was unsuccessful, returns an error object containing additional
     * information about the error.
     *
     * <h4>Error Codes</h4>
     * <dl>
     * <dt>auth/account-exists-with-different-credential</dt>
     * <dd>Thrown if there already exists an account with the email address
     *     asserted by the credential. Resolve this by calling
     *     {@link firebase.auth.Auth.fetchSignInMethodsForEmail} with the error.email
     *     and then asking the user to sign in using one of the returned providers.
     *     Once the user is signed in, the original credential retrieved from the
     *     error.credential can be linked to the user with
     *     {@link firebase.User.linkWithCredential} to prevent the user from signing
     *     in again to the original provider via popup or redirect. If you are using
     *     redirects for sign in, save the credential in session storage and then
     *     retrieve on redirect and repopulate the credential using for example
     *     {@link firebase.auth.GoogleAuthProvider.credential} depending on the
     *     credential provider id and complete the link.</dd>
     * <dt>auth/auth-domain-config-required</dt>
     * <dd>Thrown if authDomain configuration is not provided when calling
     *     firebase.initializeApp(). Check Firebase Console for instructions on
     *     determining and passing that field.</dd>
     * <dt>auth/cancelled-popup-request</dt>
     * <dd>Thrown if successive popup operations are triggered. Only one popup
     *     request is allowed at one time. All the popups would fail with this error
     *     except for the last one.</dd>
     * <dt>auth/operation-not-allowed</dt>
     * <dd>Thrown if the type of account corresponding to the credential
     *     is not enabled. Enable the account type in the Firebase Console, under
     *     the Auth tab.</dd>
     * <dt>auth/operation-not-supported-in-this-environment</dt>
     * <dd>Thrown if this operation is not supported in the environment your
     *     application is running on. "location.protocol" must be http or https.
     *     </dd>
     * <dt>auth/popup-blocked</dt>
     * <dd>Thrown if the popup was blocked by the browser, typically when this
     *     operation is triggered outside of a click handler.</dd>
     * <dt>auth/popup-closed-by-user</dt>
     * <dd>Thrown if the popup window is closed by the user without completing the
     *     sign in to the provider.</dd>
     * <dt>auth/unauthorized-domain</dt>
     * <dd>Thrown if the app domain is not authorized for OAuth operations for your
     *     Firebase project. Edit the list of authorized domains from the Firebase
     *     console.</dd>
     * </dl>
     *
     * @webonly
     *
     * @example
     * ```javascript
     * // Creates the provider object.
     * var provider = new firebase.auth.FacebookAuthProvider();
     * // You can add additional scopes to the provider:
     * provider.addScope('email');
     * provider.addScope('user_friends');
     * // Sign in with popup:
     * auth.signInWithPopup(provider).then(function(result) {
     *   // The firebase.User instance:
     *   var user = result.user;
     *   // The Facebook firebase.auth.AuthCredential containing the Facebook
     *   // access token:
     *   var credential = result.credential;
     * }, function(error) {
     *   // The provider's account email, can be used in case of
     *   // auth/account-exists-with-different-credential to fetch the providers
     *   // linked to the email:
     *   var email = error.email;
     *   // The provider's credential:
     *   var credential = error.credential;
     *   // In case of auth/account-exists-with-different-credential error,
     *   // you can fetch the providers using this:
     *   if (error.code === 'auth/account-exists-with-different-credential') {
     *     auth.fetchSignInMethodsForEmail(email).then(function(providers) {
     *       // The returned 'providers' is a list of the available providers
     *       // linked to the email address. Please refer to the guide for a more
     *       // complete explanation on how to recover from this error.
     *     });
     *   }
     * });
     * ```
     *
     * @param provider The provider to authenticate.
     *     The provider has to be an OAuth provider. Non-OAuth providers like {@link
     *     firebase.auth.EmailAuthProvider} will throw an error.
     */
    signInWithPopup(
      provider: firebase.auth.AuthProvider
    ): Promise<firebase.auth.UserCredential>;
    /**
     * Authenticates a Firebase client using a full-page redirect flow. To handle
     * the results and errors for this operation, refer to {@link
     * firebase.auth.Auth.getRedirectResult}.
     *
     * <h4>Error Codes</h4>
     * <dl>
     * <dt>auth/auth-domain-config-required</dt>
     * <dd>Thrown if authDomain configuration is not provided when calling
     *     firebase.initializeApp(). Check Firebase Console for instructions on
     *     determining and passing that field.</dd>
     * <dt>auth/operation-not-supported-in-this-environment</dt>
     * <dd>Thrown if this operation is not supported in the environment your
     *     application is running on. "location.protocol" must be http or https.
     *     </dd>
     * <dt>auth/unauthorized-domain</dt>
     * <dd>Thrown if the app domain is not authorized for OAuth operations for your
     *     Firebase project. Edit the list of authorized domains from the Firebase
     *     console.</dd>
     * </dl>
     *
     * @webonly
     *
     * @param provider The provider to authenticate.
     *     The provider has to be an OAuth provider. Non-OAuth providers like {@link
     *     firebase.auth.EmailAuthProvider} will throw an error.
     */
    signInWithRedirect(provider: firebase.auth.AuthProvider): Promise<void>;
    /**
     * Signs out the current user.
     */
    signOut(): Promise<void>;
    /**
     * The current Auth instance's tenant ID. This is a readable/writable
     * property. When you set the tenant ID of an Auth instance, all future
     * sign-in/sign-up operations will pass this tenant ID and sign in or
     * sign up users to the specified tenant project.
     * When set to null, users are signed in to the parent project. By default,
     * this is set to null.
     *
     * @example
     * ```javascript
     * // Set the tenant ID on Auth instance.
     * firebase.auth().tenantId = ‘TENANT_PROJECT_ID’;
     *
     * // All future sign-in request now include tenant ID.
     * firebase.auth().signInWithEmailAndPassword(email, password)
     *   .then(function(result) {
     *     // result.user.tenantId should be ‘TENANT_PROJECT_ID’.
     *   }).catch(function(error) {
     *     // Handle error.
     *   });
     * ```
     */
    tenantId: string | null;
    /**
     * Asynchronously sets the provided user as `currentUser` on the current Auth
     * instance. A new instance copy of the user provided will be made and set as
     * `currentUser`.
     *
     * This will trigger {@link firebase.auth.Auth.onAuthStateChanged} and
     * {@link firebase.auth.Auth.onIdTokenChanged} listeners like other sign in
     * methods.
     *
     * The operation fails with an error if the user to be updated belongs to a
     * different Firebase project.
     *
     * <h4>Error Codes</h4>
     * <dl>
     * <dt>auth/invalid-user-token</dt>
     * <dd>Thrown if the user to be updated belongs to a diffent Firebase
     *     project.</dd>
     * <dt>auth/user-token-expired</dt>
     * <dd>Thrown if the token of the user to be updated is expired.</dd>
     * <dt>auth/null-user</dt>
     * <dd>Thrown if the user to be updated is null.</dd>
     * <dt>auth/tenant-id-mismatch</dt>
     * <dd>Thrown if the provided user's tenant ID does not match the
     *     underlying Auth instance's configured tenant ID</dd>
     * </dl>
     */
    updateCurrentUser(user: firebase.User | null): Promise<void>;
    /**
     * Sets the current language to the default device/browser preference.
     */
    useDeviceLanguage(): void;
    /**
     * Checks a password reset code sent to the user by email or other out-of-band
     * mechanism.
     *
     * Returns the user's email address if valid.
     *
     * <h4>Error Codes</h4>
     * <dl>
     * <dt>auth/expired-action-code</dt>
     * <dd>Thrown if the password reset code has expired.</dd>
     * <dt>auth/invalid-action-code</dt>
     * <dd>Thrown if the password reset code is invalid. This can happen if the code
     *     is malformed or has already been used.</dd>
     * <dt>auth/user-disabled</dt>
     * <dd>Thrown if the user corresponding to the given password reset code has
     *     been disabled.</dd>
     * <dt>auth/user-not-found</dt>
     * <dd>Thrown if there is no user corresponding to the password reset code. This
     *     may have happened if the user was deleted between when the code was
     *     issued and when this method was called.</dd>
     * </dl>
     *
     * @param code A verification code sent to the user.
     */
    verifyPasswordResetCode(code: string): Promise<string>;
  }

  /**
   * Interface that represents the credentials returned by an auth provider.
   * Implementations specify the details about each auth provider's credential
   * requirements.
   *
   */
  abstract class AuthCredential {
    /**
     * The authentication provider ID for the credential.
     * For example, 'facebook.com', or 'google.com'.
     */
    providerId: string;
    /**
     * The authentication sign in method for the credential.
     * For example, 'password', or 'emailLink. This corresponds to the sign-in
     * method identifier as returned in
     * {@link firebase.auth.Auth.fetchSignInMethodsForEmail}.
     */
    signInMethod: string;
    /**
     * Returns a JSON-serializable representation of this object.
     */
    toJSON(): Object;
    /**
     * Static method to deserialize a JSON representation of an object into an
     * {@link firebase.auth.AuthCredential}. Input can be either Object or the
     * stringified representation of the object. When string is provided,
     * JSON.parse would be called first. If the JSON input does not represent
     * an`AuthCredential`, null is returned.
     * @param json The plain object representation of an
     *     AuthCredential.
     */
    static fromJSON(json: Object | string): AuthCredential | null;
  }

  /**
   * Interface that represents the OAuth credentials returned by an OAuth
   * provider. Implementations specify the details about each auth provider's
   * credential requirements.
   *
   */
  class OAuthCredential extends AuthCredential {
    private constructor();
    /**
     * The OAuth ID token associated with the credential if it belongs to an
     * OIDC provider, such as `google.com`.
     */
    idToken?: string;
    /**
     * The OAuth access token associated with the credential if it belongs to
     * an OAuth provider, such as `facebook.com`, `twitter.com`, etc.
     */
    accessToken?: string;
    /**
     * The OAuth access token secret associated with the credential if it
     * belongs to an OAuth 1.0 provider, such as `twitter.com`.
     */
    secret?: string;
  }

  /**
   * Interface that represents an auth provider.
   */
  interface AuthProvider {
    providerId: string;
  }

  /**
   * A result from a phone number sign-in, link, or reauthenticate call.
   */
  interface ConfirmationResult {
    /**
     * Finishes a phone number sign-in, link, or reauthentication, given the code
     * that was sent to the user's mobile device.
     *
     * <h4>Error Codes</h4>
     * <dl>
     * <dt>auth/invalid-verification-code</dt>
     * <dd>Thrown if the verification code is not valid.</dd>
     * <dt>auth/missing-verification-code</dt>
     * <dd>Thrown if the verification code is missing.</dd>
     * </dl>
     */
    confirm(verificationCode: string): Promise<firebase.auth.UserCredential>;
    /**
     * The phone number authentication operation's verification ID. This can be used
     * along with the verification code to initialize a phone auth credential.
     */
    verificationId: string;
  }

  /**
   * Email and password auth provider implementation.
   *
   * To authenticate: {@link firebase.auth.Auth.createUserWithEmailAndPassword}
   * and {@link firebase.auth.Auth.signInWithEmailAndPassword}.
   */
  class EmailAuthProvider extends EmailAuthProvider_Instance {
    static PROVIDER_ID: string;
    /**
     * This corresponds to the sign-in method identifier as returned in
     * {@link firebase.auth.Auth.fetchSignInMethodsForEmail}.
     */
    static EMAIL_PASSWORD_SIGN_IN_METHOD: string;
    /**
     * This corresponds to the sign-in method identifier as returned in
     * {@link firebase.auth.Auth.fetchSignInMethodsForEmail}.
     */
    static EMAIL_LINK_SIGN_IN_METHOD: string;
    /**
     * @example
     * ```javascript
     * var cred = firebase.auth.EmailAuthProvider.credential(
     *     email,
     *     password
     * );
     * ```
     *
     * @param email Email address.
     * @param password User account password.
     * @return The auth provider credential.
     */
    static credential(
      email: string,
      password: string
    ): firebase.auth.AuthCredential;
    /**
     * Initialize an `EmailAuthProvider` credential using an email and an email link
     * after a sign in with email link operation.
     *
     * @example
     * ```javascript
     * var cred = firebase.auth.EmailAuthProvider.credentialWithLink(
     *     email,
     *     emailLink
     * );
     * ```
     *
     * @param email Email address.
     * @param emailLink Sign-in email link.
     * @return The auth provider credential.
     */
    static credentialWithLink(
      email: string,
      emailLink: string
    ): firebase.auth.AuthCredential;
  }
  /**
   * @hidden
   */
  class EmailAuthProvider_Instance implements firebase.auth.AuthProvider {
    providerId: string;
  }

  /**
   * An authentication error.
   * For method-specific error codes, refer to the specific methods in the
   * documentation. For common error codes, check the reference below. Use {@link
   * firebase.auth.Error#code} to get the specific error code. For a detailed
   * message, use {@link firebase.auth.Error.message}.
   * Errors with the code <strong>auth/account-exists-with-different-credential
   * </strong> will have the additional fields <strong>email</strong> and <strong>
   * credential</strong> which are needed to provide a way to resolve these
   * specific errors. Refer to {@link firebase.auth.Auth.signInWithPopup} for more
   * information.
   *
   * <h4>Common Error Codes</h4>
   * <dl>
   * <dt>auth/app-deleted</dt>
   * <dd>Thrown if the instance of FirebaseApp has been deleted.</dd>
   * <dt>auth/app-not-authorized</dt>
   * <dd>Thrown if the app identified by the domain where it's hosted, is not
   *     authorized to use Firebase Authentication with the provided API key.
   *     Review your key configuration in the Google API console.</dd>
   * <dt>auth/argument-error</dt>
   * <dd>Thrown if a method is called with incorrect arguments.</dd>
   * <dt>auth/invalid-api-key</dt>
   * <dd>Thrown if the provided API key is invalid. Please check that you have
   *     copied it correctly from the Firebase Console.</dd>
   * <dt>auth/invalid-user-token</dt>
   * <dd>Thrown if the user's credential is no longer valid. The user must sign in
   *     again.</dd>
   * <dt>auth/invalid-tenant-id</dt>
   * <dd>Thrown if the tenant ID provided is invalid.</dd>
   * <dt>auth/network-request-failed</dt>
   * <dd>Thrown if a network error (such as timeout, interrupted connection or
   *     unreachable host) has occurred.</dd>
   * <dt>auth/operation-not-allowed</dt>
   * <dd>Thrown if you have not enabled the provider in the Firebase Console. Go
   *     to the Firebase Console for your project, in the Auth section and the
   *     <strong>Sign in Method</strong> tab and configure the provider.</dd>
   * <dt>auth/requires-recent-login</dt>
   * <dd>Thrown if the user's last sign-in time does not meet the security
   *     threshold. Use {@link firebase.User.reauthenticateWithCredential} to
   *     resolve. This does not apply if the user is anonymous.</dd>
   * <dt>auth/too-many-requests</dt>
   * <dd>Thrown if requests are blocked from a device due to unusual activity.
   *     Trying again after some delay would unblock.</dd>
   * <dt>auth/unauthorized-domain</dt>
   * <dd>Thrown if the app domain is not authorized for OAuth operations for your
   *     Firebase project. Edit the list of authorized domains from the Firebase
   *     console.</dd>
   * <dt>auth/user-disabled</dt>
   * <dd>Thrown if the user account has been disabled by an administrator.
   *     Accounts can be enabled or disabled in the Firebase Console, the Auth
   *     section and Users subsection.</dd>
   * <dt>auth/user-token-expired</dt>
   * <dd>Thrown if the user's credential has expired. This could also be thrown if
   *     a user has been deleted. Prompting the user to sign in again should
   *     resolve this for either case.</dd>
   * <dt>auth/web-storage-unsupported</dt>
   * <dd>Thrown if the browser does not support web storage or if the user
   *     disables them.</dd>
   * </dl>
   */
  interface Error {
    /**
     * Unique error code.
     */
    code: string;
    /**
     * Complete error message.
     */
    message: string;
  }

  /**
<<<<<<< HEAD
   * The error thrown when the user needs to provide a second factor to sign in
   * successfully.
   * The error code for this error is <code>auth/multi-factor-auth-required</code>.
   * This error provides a {@link firebase.auth.MultiFactorResolver} object,
   * which you can use to get the second sign-in factor from the user.
   *
   * @example
   * ```javascript
   * firebase.auth().signInWithEmailAndPassword()
   *     .then(function(result) {
   *       // User signed in. No 2nd factor challenge is needed.
   *     })
   *     .catch(function(error) {
   *       if (error.code == 'auth/multi-factor-auth-required') {
   *         var resolver = error.resolver;
   *         var multiFactorHints = resolver.hints;
   *       } else {
   *         // Handle other errors.
   *       }
   *     });
   *
   * resolver.resolveSignIn(multiFactorAssertion)
   *     .then(function(userCredential) {
   *       // User signed in.
   *     });
   * ```
   */
  interface MultiFactorError extends firebase.auth.Error {
    /**
     * The multi-factor resolver to complete second factor sign-in.
     */
    resolver: firebase.auth.MultiFactorResolver;
=======
   * The account conflict error.
   * Refer to {@link firebase.auth.Auth.signInWithPopup} for more information.
   *
   * <h4>Common Error Codes</h4>
   * <dl>
   * <dt>auth/account-exists-with-different-credential</dt>
   * <dd>Thrown if there already exists an account with the email address
   *     asserted by the credential. Resolve this by calling
   *     {@link firebase.auth.Auth.fetchSignInMethodsForEmail} with the error.email
   *     and then asking the user to sign in using one of the returned providers.
   *     Once the user is signed in, the original credential retrieved from the
   *     error.credential can be linked to the user with
   *     {@link firebase.User.linkWithCredential} to prevent the user from signing
   *     in again to the original provider via popup or redirect. If you are using
   *     redirects for sign in, save the credential in session storage and then
   *     retrieve on redirect and repopulate the credential using for example
   *     {@link firebase.auth.GoogleAuthProvider.credential} depending on the
   *     credential provider id and complete the link.</dd>
   * <dt>auth/credential-already-in-use</dt>
   * <dd>Thrown if the account corresponding to the credential already exists
   *     among your users, or is already linked to a Firebase User.
   *     For example, this error could be thrown if you are upgrading an anonymous
   *     user to a Google user by linking a Google credential to it and the Google
   *     credential used is already associated with an existing Firebase Google
   *     user.
   *     The fields <code>error.email</code>, <code>error.phoneNumber</code>, and
   *     <code>error.credential</code> ({@link firebase.auth.AuthCredential})
   *     may be provided, depending on the type of credential. You can recover
   *     from this error by signing in with <code>error.credential</code> directly
   *     via {@link firebase.auth.Auth.signInWithCredential}.</dd>
   * <dt>auth/email-already-in-use</dt>
   * <dd>Thrown if the email corresponding to the credential already exists
   *     among your users. When thrown while linking a credential to an existing
   *     user, an <code>error.email</code> and <code>error.credential</code>
   *     ({@link firebase.auth.AuthCredential}) fields are also provided.
   *     You have to link the credential to the existing user with that email if
   *     you wish to continue signing in with that credential. To do so, call
   *     {@link firebase.auth.Auth.fetchSignInMethodsForEmail}, sign in to
   *     <code>error.email</code> via one of the providers returned and then
   *     {@link firebase.User.linkWithCredential} the original credential to that
   *     newly signed in user.</dd>
   * </dl>
   */
  interface AuthError extends firebase.auth.Error {
    /**
     * The {@link firebase.auth.AuthCredential} that can be used to resolve the
     * error.
     */
    credential?: firebase.auth.AuthCredential;
    /**
     * The email of the user's account used for sign-in/linking.
     */
    email?: string;
    /**
     * The phone number of the user's account used for sign-in/linking.
     */
    phoneNumber?: string;
    /**
     * The tenant ID being used for sign-in/linking. If you use
     * {@link firebase.auth.signInWithRedirect} to sign in, you have to
     * set the tenant ID on Auth instanace again as the tenant ID is not
     * persisted after redirection.
     */
    tenantId?: string;
>>>>>>> 4ecd58ec
  }

  /**
   * Facebook auth provider.
   *
   * @example
   * ```javascript
   * // Sign in using a redirect.
   * firebase.auth().getRedirectResult().then(function(result) {
   *   if (result.credential) {
   *     // This gives you a Google Access Token.
   *     var token = result.credential.accessToken;
   *   }
   *   var user = result.user;
   * })
   * // Start a sign in process for an unauthenticated user.
   * var provider = new firebase.auth.FacebookAuthProvider();
   * provider.addScope('user_birthday');
   * firebase.auth().signInWithRedirect(provider);
   * ```
   *
   * @example
   * ```javascript
   * // Sign in using a popup.
   * var provider = new firebase.auth.FacebookAuthProvider();
   * provider.addScope('user_birthday');
   * firebase.auth().signInWithPopup(provider).then(function(result) {
   *   // This gives you a Facebook Access Token.
   *   var token = result.credential.accessToken;
   *   // The signed-in user info.
   *   var user = result.user;
   * });
   * ```
   *
   * @see {@link firebase.auth.Auth.onAuthStateChanged} to receive sign in state
   * changes.
   */
  class FacebookAuthProvider extends FacebookAuthProvider_Instance {
    static PROVIDER_ID: string;
    /**
     * This corresponds to the sign-in method identifier as returned in
     * {@link firebase.auth.Auth.fetchSignInMethodsForEmail}.
     */
    static FACEBOOK_SIGN_IN_METHOD: string;
    /**
     * @example
     * ```javascript
     * var cred = firebase.auth.FacebookAuthProvider.credential(
     *     // `event` from the Facebook auth.authResponseChange callback.
     *     event.authResponse.accessToken
     * );
     * ```
     *
     * @param token Facebook access token.
     */
    static credential(token: string): firebase.auth.OAuthCredential;
  }
  /**
   * @hidden
   */
  class FacebookAuthProvider_Instance implements firebase.auth.AuthProvider {
    /**
     * @param scope Facebook OAuth scope.
     * @return The provider instance itself.
     */
    addScope(scope: string): firebase.auth.AuthProvider;
    providerId: string;
    /**
     * Sets the OAuth custom parameters to pass in a Facebook OAuth request for
     * popup and redirect sign-in operations.
     * Valid parameters include 'auth_type', 'display' and 'locale'.
     * For a detailed list, check the
     * {@link https://goo.gl/pve4fo Facebook}
     * documentation.
     * Reserved required OAuth 2.0 parameters such as 'client_id', 'redirect_uri',
     * 'scope', 'response_type' and 'state' are not allowed and will be ignored.
     * @param customOAuthParameters The custom OAuth parameters to pass
     *     in the OAuth request.
     * @return The provider instance itself.
     */
    setCustomParameters(
      customOAuthParameters: Object
    ): firebase.auth.AuthProvider;
  }

  /**
   * GitHub auth provider.
   *
   * GitHub requires an OAuth 2.0 redirect, so you can either handle the redirect
   * directly, or use the signInWithPopup handler:
   *
   * @example
   * ```javascript
   * // Using a redirect.
   * firebase.auth().getRedirectResult().then(function(result) {
   *   if (result.credential) {
   *     // This gives you a GitHub Access Token.
   *     var token = result.credential.accessToken;
   *   }
   *   var user = result.user;
   * }).catch(function(error) {
   *   // Handle Errors here.
   *   var errorCode = error.code;
   *   var errorMessage = error.message;
   *   // The email of the user's account used.
   *   var email = error.email;
   *   // The firebase.auth.AuthCredential type that was used.
   *   var credential = error.credential;
   *   if (errorCode === 'auth/account-exists-with-different-credential') {
   *     alert('You have signed up with a different provider for that email.');
   *     // Handle linking here if your app allows it.
   *   } else {
   *     console.error(error);
   *   }
   * });
   *
   * // Start a sign in process for an unauthenticated user.
   * var provider = new firebase.auth.GithubAuthProvider();
   * provider.addScope('repo');
   * firebase.auth().signInWithRedirect(provider);
   * ```
   *
   * @example
   * ```javascript
   * // With popup.
   * var provider = new firebase.auth.GithubAuthProvider();
   *  provider.addScope('repo');
   *  firebase.auth().signInWithPopup(provider).then(function(result) {
   *    // This gives you a GitHub Access Token.
   *    var token = result.credential.accessToken;
   *    // The signed-in user info.
   *    var user = result.user;
   *  }).catch(function(error) {
   *    // Handle Errors here.
   *    var errorCode = error.code;
   *    var errorMessage = error.message;
   *    // The email of the user's account used.
   *    var email = error.email;
   *    // The firebase.auth.AuthCredential type that was used.
   *    var credential = error.credential;
   *    if (errorCode === 'auth/account-exists-with-different-credential') {
   *      alert('You have signed up with a different provider for that email.');
   *      // Handle linking here if your app allows it.
   *    } else {
   *      console.error(error);
   *    }
   *  });
   * ```
   *
   * @see {@link firebase.auth.Auth.onAuthStateChanged} to receive sign in state
   * changes.
   */
  class GithubAuthProvider extends GithubAuthProvider_Instance {
    static PROVIDER_ID: string;
    /**
     * This corresponds to the sign-in method identifier as returned in
     * {@link firebase.auth.Auth.fetchSignInMethodsForEmail}.
     */
    static GITHUB_SIGN_IN_METHOD: string;
    /**
     * @example
     * ```javascript
     * var cred = firebase.auth.FacebookAuthProvider.credential(
     *     // `event` from the Facebook auth.authResponseChange callback.
     *     event.authResponse.accessToken
     * );
     * ```
     *
     * @param token Github access token.
     * @return {!firebase.auth.OAuthCredential} The auth provider credential.
     */
    static credential(token: string): firebase.auth.OAuthCredential;
  }
  /**
   * @hidden
   */
  class GithubAuthProvider_Instance implements firebase.auth.AuthProvider {
    /**
     * @param scope Github OAuth scope.
     * @return The provider instance itself.
     */
    addScope(scope: string): firebase.auth.AuthProvider;
    providerId: string;
    /**
     * Sets the OAuth custom parameters to pass in a GitHub OAuth request for popup
     * and redirect sign-in operations.
     * Valid parameters include 'allow_signup'.
     * For a detailed list, check the
     * {@link https://developer.github.com/v3/oauth/ GitHub} documentation.
     * Reserved required OAuth 2.0 parameters such as 'client_id', 'redirect_uri',
     * 'scope', 'response_type' and 'state' are not allowed and will be ignored.
     * @param customOAuthParameters The custom OAuth parameters to pass
     *     in the OAuth request.
     * @return The provider instance itself.
     */
    setCustomParameters(
      customOAuthParameters: Object
    ): firebase.auth.AuthProvider;
  }

  /**
   * Google auth provider.
   *
   * @example
   * ```javascript
   * // Using a redirect.
   * firebase.auth().getRedirectResult().then(function(result) {
   *   if (result.credential) {
   *     // This gives you a Google Access Token.
   *     var token = result.credential.accessToken;
   *   }
   *   var user = result.user;
   * });
   *
   * // Start a sign in process for an unauthenticated user.
   * var provider = new firebase.auth.GoogleAuthProvider();
   * provider.addScope('profile');
   * provider.addScope('email');
   * firebase.auth().signInWithRedirect(provider);
   * ```
   *
   * @example
   * ```javascript
   * // Using a popup.
   * var provider = new firebase.auth.GoogleAuthProvider();
   * provider.addScope('profile');
   * provider.addScope('email');
   * firebase.auth().signInWithPopup(provider).then(function(result) {
   *  // This gives you a Google Access Token.
   *  var token = result.credential.accessToken;
   *  // The signed-in user info.
   *  var user = result.user;
   * });
   * ```
   *
   * @see {@link firebase.auth.Auth.onAuthStateChanged} to receive sign in state
   * changes.
   */
  class GoogleAuthProvider extends GoogleAuthProvider_Instance {
    static PROVIDER_ID: string;
    /**
     * This corresponds to the sign-in method identifier as returned in
     * {@link firebase.auth.Auth.fetchSignInMethodsForEmail}.
     */
    static GOOGLE_SIGN_IN_METHOD: string;
    /**
     * Creates a credential for Google. At least one of ID token and access token
     * is required.
     *
     * @example
     * ```javascript
     * // \`googleUser\` from the onsuccess Google Sign In callback.
     * var credential = firebase.auth.GoogleAuthProvider.credential(
                  googleUser.getAuthResponse().id_token);
     * firebase.auth().signInWithCredential(credential)
     * ```
     * @param idToken Google ID token.
     * @param accessToken Google access token.
     * @return The auth provider credential.
     */
    static credential(
      idToken?: string | null,
      accessToken?: string | null
    ): firebase.auth.OAuthCredential;
  }
  /**
   * @hidden
   */
  class GoogleAuthProvider_Instance implements firebase.auth.AuthProvider {
    /**
     * @param scope Google OAuth scope.
     * @return The provider instance itself.
     */
    addScope(scope: string): firebase.auth.AuthProvider;
    providerId: string;
    /**
     * Sets the OAuth custom parameters to pass in a Google OAuth request for popup
     * and redirect sign-in operations.
     * Valid parameters include 'hd', 'hl', 'include_granted_scopes', 'login_hint'
     * and 'prompt'.
     * For a detailed list, check the
     * {@link https://goo.gl/Xo01Jm Google}
     * documentation.
     * Reserved required OAuth 2.0 parameters such as 'client_id', 'redirect_uri',
     * 'scope', 'response_type' and 'state' are not allowed and will be ignored.
     * @param customOAuthParameters The custom OAuth parameters to pass
     *     in the OAuth request.
     * @return The provider instance itself.
     */
    setCustomParameters(
      customOAuthParameters: Object
    ): firebase.auth.AuthProvider;
  }

  /**
   * Generic OAuth provider.
   *
   * @example
   * ```javascript
   * // Using a redirect.
   * firebase.auth().getRedirectResult().then(function(result) {
   *   if (result.credential) {
   *     // This gives you the OAuth Access Token for that provider.
   *     var token = result.credential.accessToken;
   *   }
   *   var user = result.user;
   * });
   *
   * // Start a sign in process for an unauthenticated user.
   * var provider = new firebase.auth.OAuthProvider('google.com');
   * provider.addScope('profile');
   * provider.addScope('email');
   * firebase.auth().signInWithRedirect(provider);
   * ```
   * @example
   * ```javascript
   * // Using a popup.
   * var provider = new firebase.auth.OAuthProvider('google.com');
   * provider.addScope('profile');
   * provider.addScope('email');
   * firebase.auth().signInWithPopup(provider).then(function(result) {
   *  // This gives you the OAuth Access Token for that provider.
   *  var token = result.credential.accessToken;
   *  // The signed-in user info.
   *  var user = result.user;
   * });
   * ```
   *
   * @see {@link firebase.auth.Auth.onAuthStateChanged} to receive sign in state
   * changes.
   * @param providerId The associated provider ID, such as `github.com`.
   */
  class OAuthProvider implements firebase.auth.AuthProvider {
    constructor(providerId: string);
    providerId: string;
    /**
     * @param scope Provider OAuth scope to add.
     */
    addScope(scope: string): firebase.auth.AuthProvider;
    /**
     * Creates a Firebase credential from a generic OAuth provider's access token or
     * ID token.
     *
     * @example
     * ```javascript
     * // `googleUser` from the onsuccess Google Sign In callback.
     * // Initialize a generate OAuth provider with a `google.com` providerId.
     * var provider = new firebase.auth.OAuthProvider('google.com');
     * var credential = provider.credential(
     *     googleUser.getAuthResponse().id_token);
     * firebase.auth().signInWithCredential(credential)
     * ```
     *
     * @param idToken The OAuth ID token if OIDC compliant.
     * @param accessToken The OAuth access token.
     */
    credential(
      idToken?: string,
      accessToken?: string
    ): firebase.auth.OAuthCredential;
    /**
     * Sets the OAuth custom parameters to pass in an OAuth request for popup
     * and redirect sign-in operations.
     * For a detailed list, check the
     * reserved required OAuth 2.0 parameters such as `client_id`, `redirect_uri`,
     * `scope`, `response_type` and `state` are not allowed and will be ignored.
     * @param customOAuthParameters The custom OAuth parameters to pass
     *     in the OAuth request.
     */
    setCustomParameters(
      customOAuthParameters: Object
    ): firebase.auth.AuthProvider;
  }

  class SAMLAuthProvider implements firebase.auth.AuthProvider {
    providerId: string;
  }

  /**
   * Interface representing ID token result obtained from
   * {@link firebase.User.getIdTokenResult}. It contains the ID token JWT string
   * and other helper properties for getting different data associated with the
   * token as well as all the decoded payload claims.
   *
   * Note that these claims are not to be trusted as they are parsed client side.
   * Only server side verification can guarantee the integrity of the token
   * claims.
   */
  interface IdTokenResult {
    /**
     * The Firebase Auth ID token JWT string.
     */
    token: string;
    /**
     * The ID token expiration time formatted as a UTC string.
     */
    expirationTime: string;
    /**
     * The authentication time formatted as a UTC string. This is the time the
     * user authenticated (signed in) and not the time the token was refreshed.
     */
    authTime: string;
    /**
     * The ID token issued at time formatted as a UTC string.
     */
    issuedAtTime: string;
    /**
     * The sign-in provider through which the ID token was obtained (anonymous,
     * custom, phone, password, etc). Note, this does not map to provider IDs.
     */
    signInProvider: string | null;
    /**
     * The type of second factor associated with this session, provided the user
     * was multi-factor authenticated (eg. phone, etc).
     */
    signInSecondFactor: string | null;
    /**
     * The entire payload claims of the ID token including the standard reserved
     * claims as well as the custom claims.
     */
    claims: {
      [key: string]: any;
    };
  }

  /**
   * The base class for asserting ownership of a second factor. This is used to
   * facilitate enrollment of a second factor on an existing user
   * or sign-in of a user who already verified the first factor.
   *
   */
  abstract class MultiFactorAssertion {
    /**
     * The identifier of the second factor.
     */
    factorId: string;
  }

  /**
   * The class for asserting ownership of a phone second factor.
   */
  class PhoneMultiFactorAssertion extends firebase.auth.MultiFactorAssertion {
    private constructor();
  }

  /**
   * The class used to initialize {@link firebase.auth.PhoneMultiFactorAssertion}.
   */
  class PhoneMultiFactorGenerator {
    private constructor();
    /**
     * The identifier of the phone second factor: `phone`.
     */
    static FACTOR_ID: string;
    /**
     * Initializes the {@link firebase.auth.PhoneMultiFactorAssertion} to confirm ownership
     * of the phone second factor.
     */
    static assertion(
      phoneAuthCredential: firebase.auth.PhoneAuthCredential
    ): firebase.auth.PhoneMultiFactorAssertion;
  }

  /**
   * A structure containing the information of a second factor entity.
   */
  interface MultiFactorInfo {
    /**
     * The multi-factor enrollment ID.
     */
    uid: string;
    /**
     * The user friendly name of the current second factor.
     */
    displayName?: string | null;
    /**
     * The enrollment date of the second factor formatted as a UTC string.
     */
    enrollmentTime: string;
    /**
     * The identifier of the second factor.
     */
    factorId: string;
  }

  /**
   * The subclass of the MultiFactorInfo interface for phone number second factors.
   * The factorId of this second factor is
   * {@link firebase.auth.PhoneMultiFactorGenerator.FACTOR_ID}.
   */
  interface PhoneMultiFactorInfo extends firebase.auth.MultiFactorInfo {
    /**
     * The phone number associated with the current second factor.
     */
    phoneNumber: string;
  }

  /**
   * The information required to verify the ownership of a phone number. The
   * information that's required depends on whether you are doing single-factor
   * sign-in, multi-factor enrollment or multi-factor sign-in.
   */
  type PhoneInfoOptions =
    | firebase.auth.PhoneSingleFactorInfoOptions
    | firebase.auth.PhoneMultiFactorEnrollInfoOptions
    | firebase.auth.PhoneMultiFactorSignInInfoOptions;
  /**
   * The phone info options for single-factor sign-in. Only phone number is
   * required.
   */
  interface PhoneSingleFactorInfoOptions {
    phoneNumber: string;
  }

  /**
   * The phone info options for multi-factor enrollment. Phone number and
   * multi-factor session are required.
   */
  interface PhoneMultiFactorEnrollInfoOptions {
    phoneNumber: string;
    session: firebase.auth.MultiFactorSession;
  }

  /**
   * The phone info options for multi-factor sign-in. Either multi-factor hint or
   * multi-factor UID and multi-factor session are required.
   */
  interface PhoneMultiFactorSignInInfoOptions {
    multiFactorHint?: firebase.auth.MultiFactorInfo;
    multiFactorUid?: string;
    session: firebase.auth.MultiFactorSession;
  }

  /**
   * The class used to facilitate recovery from
   * {@link firebase.auth.MultiFactorError} when a user needs to provide a second
   * factor to sign in.
   *
   * @example
   * ```javascript
   * firebase.auth().signInWithEmailAndPassword()
   *     .then(function(result) {
   *       // User signed in. No 2nd factor challenge is needed.
   *     })
   *     .catch(function(error) {
   *       if (error.code == 'auth/multi-factor-auth-required') {
   *         var resolver = error.resolver;
   *         // Show UI to let user select second factor.
   *         var multiFactorHints = resolver.hints;
   *       } else {
   *         // Handle other errors.
   *       }
   *     });
   *
   * // The enrolled second factors that can be used to complete
   * // sign-in are returned in the `MultiFactorResolver.hints` list.
   * // UI needs to be presented to allow the user to select a second factor
   * // from that list.
   *
   * var selectedHint = // ; selected from multiFactorHints
   * var phoneAuthProvider = new firebase.auth.PhoneAuthProvider();
   * var phoneInfoOptions = {
   *   multiFactorHint: selectedHint,
   *   session: resolver.session
   * };
   * phoneAuthProvider.verifyPhoneNumber(
   *   phoneInfoOptions,
   *   appVerifier
   * ).then(function(verificationId) {
   *   // store verificationID and show UI to let user enter verification code.
   * });
   *
   * // UI to enter verification code and continue.
   * // Continue button click handler
   * var phoneAuthCredential =
   *     firebase.auth.PhoneAuthProvider.credential(verificationId, verificationCode);
   * var multiFactorAssertion =
   *     firebase.auth.PhoneMultiFactorGenerator.assertion(phoneAuthCredential);
   * resolver.resolveSignIn(multiFactorAssertion)
   *     .then(function(userCredential) {
   *       // User signed in.
   *     });
   * ```
   */
  class MultiFactorResolver {
    private constructor();
    /**
     * The Auth instance used to sign in with the first factor.
     */
    auth: firebase.auth.Auth;
    /**
     * The session identifier for the current sign-in flow, which can be used
     * to complete the second factor sign-in.
     */
    session: firebase.auth.MultiFactorSession;
    /**
     * The list of hints for the second factors needed to complete the sign-in
     * for the current session.
     */
    hints: firebase.auth.MultiFactorInfo[];
    /**
     * A helper function to help users complete sign in with a second factor
     * using an {@link firebase.auth.MultiFactorAssertion} confirming the user
     * successfully completed the second factor challenge.
     *
     * <h4>Error Codes</h4>
     * <dl>
     * <dt>auth/invalid-verification-code</dt>
     * <dd>Thrown if the verification code is not valid.</dd>
     * <dt>auth/missing-verification-code</dt>
     * <dd>Thrown if the verification code is missing.</dd>
     * <dt>auth/invalid-verification-id</dt>
     * <dd>Thrown if the credential is a
     *     {@link firebase.auth.PhoneAuthProvider.credential} and the verification
     *     ID of the credential is not valid.</dd>
     * <dt>auth/missing-verification-id</dt>
     * <dd>Thrown if the verification ID is missing.</dd>
     * <dt>auth/code-expired</dt>
     * <dd>Thrown if the verification code has expired.</dd>
     * <dt>auth/invalid-multi-factor-session</dt>
     * <dd>Thrown if the request does not contain a valid proof of first factor
     *     successful sign-in.</dd>
     * <dt>auth/missing-multi-factor-session</dt>
     * <dd>Thrown if The request is missing proof of first factor successful
     *     sign-in.</dd>
     * </dl>
     *
     * @param assertion The multi-factor assertion to resolve sign-in with.
     * @return The promise that resolves with the user credential object.
     */
    resolveSignIn(
      assertion: firebase.auth.MultiFactorAssertion
    ): Promise<firebase.auth.UserCredential>;
  }

  /**
   * The multi-factor session object used for enrolling a second factor on a
   * user or helping sign in an enrolled user with a second factor.
   */
  class MultiFactorSession {
    private constructor();
  }

  /**
   * Classes that represents the Phone Auth credentials returned by a
   * {@link firebase.auth.PhoneAuthProvider}.
   *
   */
  class PhoneAuthCredential extends AuthCredential {
    private constructor();
  }

  /**
   * Phone number auth provider.
   *
   * @example
   * ```javascript
   * // 'recaptcha-container' is the ID of an element in the DOM.
   * var applicationVerifier = new firebase.auth.RecaptchaVerifier(
   *     'recaptcha-container');
   * var provider = new firebase.auth.PhoneAuthProvider();
   * provider.verifyPhoneNumber('+16505550101', applicationVerifier)
   *     .then(function(verificationId) {
   *       var verificationCode = window.prompt('Please enter the verification ' +
   *           'code that was sent to your mobile device.');
   *       return firebase.auth.PhoneAuthProvider.credential(verificationId,
   *           verificationCode);
   *     })
   *     .then(function(phoneCredential) {
   *       return firebase.auth().signInWithCredential(phoneCredential);
   *     });
   * ```
   * @param auth The Firebase Auth instance in which
   *     sign-ins should occur. Uses the default Auth instance if unspecified.
   */
  class PhoneAuthProvider extends PhoneAuthProvider_Instance {
    static PROVIDER_ID: string;
    /**
     * This corresponds to the sign-in method identifier as returned in
     * {@link firebase.auth.Auth.fetchSignInMethodsForEmail}.
     */
    static PHONE_SIGN_IN_METHOD: string;
    /**
     * Creates a phone auth credential, given the verification ID from
     * {@link firebase.auth.PhoneAuthProvider.verifyPhoneNumber} and the code
     * that was sent to the user's mobile device.
     *
     * <h4>Error Codes</h4>
     * <dl>
     * <dt>auth/missing-verification-code</dt>
     * <dd>Thrown if the verification code is missing.</dd>
     * <dt>auth/missing-verification-id</dt>
     * <dd>Thrown if the verification ID is missing.</dd>
     * </dl>
     *
     * @param verificationId The verification ID returned from
     *     {@link firebase.auth.PhoneAuthProvider.verifyPhoneNumber}.
     * @param verificationCode The verification code sent to the user's
     *     mobile device.
     * @return The auth provider credential.
     */
    static credential(
      verificationId: string,
      verificationCode: string
    ): firebase.auth.AuthCredential;
  }
  /**
   * @hidden
   */
  class PhoneAuthProvider_Instance implements firebase.auth.AuthProvider {
    constructor(auth?: firebase.auth.Auth | null);
    providerId: string;
    /**
     * Starts a phone number authentication flow by sending a verification code to
     * the given phone number. Returns an ID that can be passed to
     * {@link firebase.auth.PhoneAuthProvider.credential} to identify this flow.
     *
     * For abuse prevention, this method also requires a
     * {@link firebase.auth.ApplicationVerifier}. The Firebase Auth SDK includes
     * a reCAPTCHA-based implementation, {@link firebase.auth.RecaptchaVerifier}.
     *
     * <h4>Error Codes</h4>
     * <dl>
     * <dt>auth/captcha-check-failed</dt>
     * <dd>Thrown if the reCAPTCHA response token was invalid, expired, or if
     *     this method was called from a non-whitelisted domain.</dd>
     * <dt>auth/invalid-phone-number</dt>
     * <dd>Thrown if the phone number has an invalid format.</dd>
     * <dt>auth/missing-phone-number</dt>
     * <dd>Thrown if the phone number is missing.</dd>
     * <dt>auth/quota-exceeded</dt>
     * <dd>Thrown if the SMS quota for the Firebase project has been exceeded.</dd>
     * <dt>auth/user-disabled</dt>
     * <dd>Thrown if the user corresponding to the given phone number has been
     *     disabled.</dd>
     * <dt>auth/maximum-second-factor-count-exceeded</dt>
     * <dd>Thrown if The maximum allowed number of second factors on a user
     *     has been exceeded.</dd>
     * <dt>auth/second-factor-already-in-use</dt>
     * <dd>Thrown if the second factor is already enrolled on this account.</dd>
     * <dt>auth/unsupported-first-factor</dt>
     * <dd>Thrown if the first factor being used to sign in is not supported.</dd>
     * <dt>auth/unverified-email</dt>
     * <dd>Thrown if the email of the account is not verified.</dd>
     * </dl>
     *
     * @param phoneInfoOptions The user's {@link firebase.auth.PhoneInfoOptions}.
     *     The phone number should be in E.164 format (e.g. +16505550101).
     * @param applicationVerifier
     * @return A Promise for the verification ID.
     */
    verifyPhoneNumber(
      phoneInfoOptions: firebase.auth.PhoneInfoOptions | string,
      applicationVerifier: firebase.auth.ApplicationVerifier
    ): Promise<string>;
  }

  /**
   * An {@link https://www.google.com/recaptcha/ reCAPTCHA}-based application
   * verifier.
   *
   * @webonly
   *
   * @param container The reCAPTCHA container parameter. This
   *     has different meaning depending on whether the reCAPTCHA is hidden or
   *     visible. For a visible reCAPTCHA the container must be empty. If a string
   *     is used, it has to correspond to an element ID. The corresponding element
   *     must also must be in the DOM at the time of initialization.
   * @param parameters The optional reCAPTCHA parameters. Check the
   *     reCAPTCHA docs for a comprehensive list. All parameters are accepted
   *     except for the sitekey. Firebase Auth backend provisions a reCAPTCHA for
   *     each project and will configure this upon rendering. For an invisible
   *     reCAPTCHA, a size key must have the value 'invisible'.
   * @param app The corresponding Firebase app. If none is
   *     provided, the default Firebase App instance is used. A Firebase App
   *     instance must be initialized with an API key, otherwise an error will be
   *     thrown.
   */
  class RecaptchaVerifier extends RecaptchaVerifier_Instance {}
  /**
   * @webonly
   * @hidden
   */
  class RecaptchaVerifier_Instance
    implements firebase.auth.ApplicationVerifier {
    constructor(
      container: any | string,
      parameters?: Object | null,
      app?: firebase.app.App | null
    );
    /**
     * Clears the reCAPTCHA widget from the page and destroys the current instance.
     */
    clear(): void;
    /**
     * Renders the reCAPTCHA widget on the page.
     * @return A Promise that resolves with the
     *     reCAPTCHA widget ID.
     */
    render(): Promise<number>;
    /**
     * The application verifier type. For a reCAPTCHA verifier, this is 'recaptcha'.
     */
    type: string;
    /**
     * Waits for the user to solve the reCAPTCHA and resolves with the reCAPTCHA
     * token.
     * @return A Promise for the reCAPTCHA token.
     */
    verify(): Promise<string>;
  }

  /**
   * Twitter auth provider.
   *
   * @example
   * ```javascript
   * // Using a redirect.
   * firebase.auth().getRedirectResult().then(function(result) {
   *   if (result.credential) {
   *     // For accessing the Twitter API.
   *     var token = result.credential.accessToken;
   *     var secret = result.credential.secret;
   *   }
   *   var user = result.user;
   * });
   *
   * // Start a sign in process for an unauthenticated user.
   * var provider = new firebase.auth.TwitterAuthProvider();
   * firebase.auth().signInWithRedirect(provider);
   * ```
   * @example
   * ```javascript
   * // Using a popup.
   * var provider = new firebase.auth.TwitterAuthProvider();
   * firebase.auth().signInWithPopup(provider).then(function(result) {
   *   // For accessing the Twitter API.
   *   var token = result.credential.accessToken;
   *   var secret = result.credential.secret;
   *   // The signed-in user info.
   *   var user = result.user;
   * });
   * ```
   *
   * @see {@link firebase.auth.Auth.onAuthStateChanged} to receive sign in state
   * changes.
   */
  class TwitterAuthProvider extends TwitterAuthProvider_Instance {
    static PROVIDER_ID: string;
    /**
     * This corresponds to the sign-in method identifier as returned in
     * {@link firebase.auth.Auth.fetchSignInMethodsForEmail}.
     *
     */
    static TWITTER_SIGN_IN_METHOD: string;
    /**
     * @param token Twitter access token.
     * @param secret Twitter secret.
     * @return The auth provider credential.
     */
    static credential(
      token: string,
      secret: string
    ): firebase.auth.OAuthCredential;
  }
  /**
   * @hidden
   */
  class TwitterAuthProvider_Instance implements firebase.auth.AuthProvider {
    providerId: string;
    /**
     * Sets the OAuth custom parameters to pass in a Twitter OAuth request for popup
     * and redirect sign-in operations.
     * Valid parameters include 'lang'.
     * Reserved required OAuth 1.0 parameters such as 'oauth_consumer_key',
     * 'oauth_token', 'oauth_signature', etc are not allowed and will be ignored.
     * @param customOAuthParameters The custom OAuth parameters to pass
     *     in the OAuth request.
     * @return The provider instance itself.
     */
    setCustomParameters(
      customOAuthParameters: Object
    ): firebase.auth.AuthProvider;
  }

  /**
   * A structure containing a User, an AuthCredential, the operationType, and
   * any additional user information that was returned from the identity provider.
   * operationType could be 'signIn' for a sign-in operation, 'link' for a linking
   * operation and 'reauthenticate' for a reauthentication operation.
   */
  type UserCredential = {
    additionalUserInfo?: firebase.auth.AdditionalUserInfo | null;
    credential: firebase.auth.AuthCredential | null;
    operationType?: string | null;
    user: firebase.User | null;
  };

  /**
   * Interface representing a user's metadata.
   */
  interface UserMetadata {
    creationTime?: string;
    lastSignInTime?: string;
  }
}

/**
 * @webonly
 */
declare namespace firebase.analytics {
  /**
   * The Firebase Analytics service interface.
   *
   * Do not call this constructor directly. Instead, use
   * {@link firebase.analytics `firebase.analytics()`}.
   */
  export interface Analytics {
    /**
     * The {@link firebase.app.App app} associated with the `Analytics` service
     * instance.
     *
     * @example
     * ```javascript
     * var app = analytics.app;
     * ```
     */
    app: firebase.app.App;

    /**
     * Sends analytics event with given `eventParams`. This method
     * automatically associates this logged event with this Firebase web
     * app instance on this device.
     * List of official event parameters can be found in
     * {@link https://developers.google.com/gtagjs/reference/event
     * the gtag.js reference documentation}.
     */
    logEvent(
      eventName: 'add_to_cart' | 'add_to_wishlist' | 'remove_from_cart',
      eventParams: {
        currency?: EventParams['currency'];
        value?: EventParams['value'];
        items?: EventParams['items'];
        [key: string]: any;
      },
      options?: firebase.analytics.AnalyticsCallOptions
    ): void;

    /**
     * Sends analytics event with given `eventParams`. This method
     * automatically associates this logged event with this Firebase web
     * app instance on this device.
     * List of official event parameters can be found in
     * {@link https://developers.google.com/gtagjs/reference/event
     * the gtag.js reference documentation}.
     */
    logEvent(
      eventName: 'begin_checkout',
      eventParams: {
        currency?: EventParams['currency'];
        coupon?: EventParams['coupon'];
        value?: EventParams['value'];
        items?: EventParams['items'];
        [key: string]: any;
      },
      options?: firebase.analytics.AnalyticsCallOptions
    ): void;

    /**
     * Sends analytics event with given `eventParams`. This method
     * automatically associates this logged event with this Firebase web
     * app instance on this device.
     * List of official event parameters can be found in
     * {@link https://developers.google.com/gtagjs/reference/event
     * the gtag.js reference documentation}.
     */
    logEvent(
      eventName: 'checkout_progress',
      eventParams: {
        currency?: EventParams['currency'];
        coupon?: EventParams['coupon'];
        value?: EventParams['value'];
        items?: EventParams['items'];
        checkout_step?: EventParams['checkout_step'];
        checkout_option?: EventParams['checkout_option'];
        [key: string]: any;
      },
      options?: firebase.analytics.AnalyticsCallOptions
    ): void;

    /**
     * Sends analytics event with given `eventParams`. This method
     * automatically associates this logged event with this Firebase web
     * app instance on this device.
     * List of official event parameters can be found in
     * {@link https://developers.google.com/gtagjs/reference/event
     * the gtag.js reference documentation}.
     */
    logEvent(
      eventName: 'exception',
      eventParams: {
        description?: EventParams['description'];
        fatal?: EventParams['fatal'];
        [key: string]: any;
      },
      options?: firebase.analytics.AnalyticsCallOptions
    ): void;

    /**
     * Sends analytics event with given `eventParams`. This method
     * automatically associates this logged event with this Firebase web
     * app instance on this device.
     * List of official event parameters can be found in
     * {@link https://developers.google.com/gtagjs/reference/event
     * the gtag.js reference documentation}.
     */
    logEvent(
      eventName: 'generate_lead',
      eventParams: {
        value?: EventParams['value'];
        currency?: EventParams['currency'];
        transaction_id?: EventParams['transaction_id'];
        [key: string]: any;
      },
      options?: firebase.analytics.AnalyticsCallOptions
    ): void;

    /**
     * Sends analytics event with given `eventParams`. This method
     * automatically associates this logged event with this Firebase web
     * app instance on this device.
     * List of official event parameters can be found in
     * {@link https://developers.google.com/gtagjs/reference/event
     * the gtag.js reference documentation}.
     */
    logEvent(
      eventName: 'login',
      eventParams: {
        method?: EventParams['method'];
        [key: string]: any;
      },
      options?: firebase.analytics.AnalyticsCallOptions
    ): void;

    /**
     * Sends analytics event with given `eventParams`. This method
     * automatically associates this logged event with this Firebase web
     * app instance on this device.
     * List of official event parameters can be found in
     * {@link https://developers.google.com/gtagjs/reference/event
     * the gtag.js reference documentation}.
     */
    logEvent(
      eventName: 'purchase',
      eventParams: {
        value?: EventParams['value'];
        currency?: EventParams['currency'];
        transaction_id: EventParams['transaction_id'];
        tax?: EventParams['tax'];
        shipping?: EventParams['shipping'];
        items?: EventParams['items'];
        coupon?: EventParams['coupon'];
        [key: string]: any;
      },
      options?: firebase.analytics.AnalyticsCallOptions
    ): void;

    /**
     * Sends analytics event with given `eventParams`. This method
     * automatically associates this logged event with this Firebase web
     * app instance on this device.
     * List of official event parameters can be found in
     * {@link https://developers.google.com/gtagjs/reference/event
     * the gtag.js reference documentation}.
     */
    logEvent(
      eventName: 'refund',
      eventParams: {
        value?: EventParams['value'];
        currency?: EventParams['currency'];
        transaction_id: EventParams['transaction_id'];
        tax?: EventParams['tax'];
        shipping?: EventParams['shipping'];
        items?: EventParams['items'];
        [key: string]: any;
      },
      options?: firebase.analytics.AnalyticsCallOptions
    ): void;

    /**
     * Sends analytics event with given `eventParams`. This method
     * automatically associates this logged event with this Firebase web
     * app instance on this device.
     * List of official event parameters can be found in
     * {@link https://developers.google.com/gtagjs/reference/event
     * the gtag.js reference documentation}.
     */
    logEvent(
      eventName: 'screen_view',
      eventParams: {
        app_name: string;
        screen_name: EventParams['screen_name'];
        app_id?: string;
        app_version?: string;
        app_installer_id?: string;
        [key: string]: any;
      },
      options?: firebase.analytics.AnalyticsCallOptions
    ): void;

    /**
     * Sends analytics event with given `eventParams`. This method
     * automatically associates this logged event with this Firebase web
     * app instance on this device.
     * List of official event parameters can be found in
     * {@link https://developers.google.com/gtagjs/reference/event
     * the gtag.js reference documentation}.
     */
    logEvent(
      eventName: 'search' | 'view_search_results',
      eventParams: {
        search_term?: EventParams['search_term'];
        [key: string]: any;
      },
      options?: firebase.analytics.AnalyticsCallOptions
    ): void;

    /**
     * Sends analytics event with given `eventParams`. This method
     * automatically associates this logged event with this Firebase web
     * app instance on this device.
     * List of official event parameters can be found in
     * {@link https://developers.google.com/gtagjs/reference/event
     * the gtag.js reference documentation}.
     */
    logEvent(
      eventName: 'select_content',
      eventParams: {
        items?: EventParams['items'];
        promotions?: EventParams['promotions'];
        content_type?: EventParams['content_type'];
        content_id?: EventParams['content_id'];
        [key: string]: any;
      },
      options?: firebase.analytics.AnalyticsCallOptions
    ): void;

    /**
     * Sends analytics event with given `eventParams`. This method
     * automatically associates this logged event with this Firebase web
     * app instance on this device.
     * List of official event parameters can be found in
     * {@link https://developers.google.com/gtagjs/reference/event
     * the gtag.js reference documentation}.
     */
    logEvent(
      eventName: 'set_checkout_option',
      eventParams: {
        checkout_step?: EventParams['checkout_step'];
        checkout_option?: EventParams['checkout_option'];
        [key: string]: any;
      },
      options?: firebase.analytics.AnalyticsCallOptions
    ): void;

    /**
     * Sends analytics event with given `eventParams`. This method
     * automatically associates this logged event with this Firebase web
     * app instance on this device.
     * List of official event parameters can be found in
     * {@link https://developers.google.com/gtagjs/reference/event
     * the gtag.js reference documentation}.
     */
    logEvent(
      eventName: 'share',
      eventParams: {
        method?: EventParams['method'];
        content_type?: EventParams['content_type'];
        content_id?: EventParams['content_id'];
        [key: string]: any;
      },
      options?: firebase.analytics.AnalyticsCallOptions
    ): void;

    /**
     * Sends analytics event with given `eventParams`. This method
     * automatically associates this logged event with this Firebase web
     * app instance on this device.
     * List of official event parameters can be found in
     * {@link https://developers.google.com/gtagjs/reference/event
     * the gtag.js reference documentation}.
     */
    logEvent(
      eventName: 'sign_up',
      eventParams: {
        method?: EventParams['method'];
        [key: string]: any;
      },
      options?: firebase.analytics.AnalyticsCallOptions
    ): void;

    /**
     * Sends analytics event with given `eventParams`. This method
     * automatically associates this logged event with this Firebase web
     * app instance on this device.
     * List of official event parameters can be found in
     * {@link https://developers.google.com/gtagjs/reference/event
     * the gtag.js reference documentation}.
     */
    logEvent(
      eventName: 'timing_complete',
      eventParams: {
        name: string;
        value: number;
        event_category?: string;
        event_label?: string;
        [key: string]: any;
      },
      options?: firebase.analytics.AnalyticsCallOptions
    ): void;

    /**
     * Sends analytics event with given `eventParams`. This method
     * automatically associates this logged event with this Firebase web
     * app instance on this device.
     * List of official event parameters can be found in
     * {@link https://developers.google.com/gtagjs/reference/event
     * the gtag.js reference documentation}.
     */
    logEvent(
      eventName: 'view_item' | 'view_item_list',
      eventParams: {
        items?: EventParams['items'];
        [key: string]: any;
      },
      options?: firebase.analytics.AnalyticsCallOptions
    ): void;

    /**
     * Sends analytics event with given `eventParams`. This method
     * automatically associates this logged event with this Firebase web
     * app instance on this device.
     * List of official event parameters can be found in
     * {@link https://developers.google.com/gtagjs/reference/event
     * the gtag.js reference documentation}.
     */
    logEvent(
      eventName: 'view_promotion',
      eventParams: {
        promotions?: EventParams['promotions'];
        [key: string]: any;
      },
      options?: firebase.analytics.AnalyticsCallOptions
    ): void;

    /**
     * Sends analytics event with given `eventParams`. This method
     * automatically associates this logged event with this Firebase web
     * app instance on this device.
     * List of official event parameters can be found in
     * {@link https://developers.google.com/gtagjs/reference/event
     * the gtag.js reference documentation}.
     */
    logEvent<T extends string>(
      eventName: CustomEventName<T>,
      eventParams?: { [key: string]: any },
      options?: firebase.analytics.AnalyticsCallOptions
    ): void;

    /**
     * Use gtag 'config' command to set 'screen_name'.
     */
    setCurrentScreen(
      screenName: string,
      options?: firebase.analytics.AnalyticsCallOptions
    ): void;

    /**
     * Use gtag 'config' command to set 'user_id'.
     */
    setUserId(
      id: string,
      options?: firebase.analytics.AnalyticsCallOptions
    ): void;

    /**
     * Use gtag 'config' command to set all params specified.
     */
    setUserProperties(
      properties: firebase.analytics.CustomParams,
      options?: firebase.analytics.AnalyticsCallOptions
    ): void;

    /**
     * Sets whether analytics collection is enabled for this app on this device.
     * window['ga-disable-analyticsId'] = true;
     */
    setAnalyticsCollectionEnabled(enabled: boolean): void;
  }

  export type CustomEventName<T> = T extends EventNameString ? never : T;

  /**
   * Additional options that can be passed to Firebase Analytics method
   * calls such as `logEvent`, `setCurrentScreen`, etc.
   */
  export interface AnalyticsCallOptions {
    /**
     * If true, this config or event call applies globally to all
     * analytics properties on the page.
     */
    global: boolean;
  }

  /**
   * Specifies custom options for your Firebase Analytics instance.
   * You must set these before initializing `firebase.analytics()`.
   */
  export interface SettingsOptions {
    /** Sets custom name for `gtag` function. */
    gtagName?: string;
    /** Sets custom name for `dataLayer` array used by gtag. */
    dataLayerName?: string;
  }

  /**
   * Configures Firebase Analytics to use custom `gtag` or `dataLayer` names.
   * Intended to be used if `gtag.js` script has been installed on
   * this page independently of Firebase Analytics, and is using non-default
   * names for either the `gtag` function or for `dataLayer`.
   * Must be called before calling `firebase.analytics()` or it won't
   * have any effect.
   */
  export function settings(settings: firebase.analytics.SettingsOptions): void;

  /**
   * Standard gtag.js control parameters.
   * For more information, see
   * {@link https://developers.google.com/gtagjs/reference/parameter
   * the gtag.js documentation on parameters}.
   */
  export interface ControlParams {
    groups?: string | string[];
    send_to?: string | string[];
    event_callback?: () => void;
    event_timeout?: number;
  }

  /**
   * Standard gtag.js event parameters.
   * For more information, see
   * {@link https://developers.google.com/gtagjs/reference/parameter
   * the gtag.js documentation on parameters}.
   */
  export interface EventParams {
    checkout_option?: string;
    checkout_step?: number;
    content_id?: string;
    content_type?: string;
    coupon?: string;
    currency?: string;
    description?: string;
    fatal?: boolean;
    items?: Item[];
    method?: string;
    number?: string;
    promotions?: Promotion[];
    screen_name?: string;
    search_term?: string;
    shipping?: Currency;
    tax?: Currency;
    transaction_id?: string;
    value?: number;
    event_label?: string;
    event_category: string;
  }

  /**
   * Any custom params the user may pass to gtag.js.
   */
  export interface CustomParams {
    [key: string]: any;
  }

  /**
   * Type for standard gtag.js event names. `logEvent` also accepts any
   * custom string and interprets it as a custom event name.
   */
  export type EventNameString =
    | 'add_payment_info'
    | 'add_to_cart'
    | 'add_to_wishlist'
    | 'begin_checkout'
    | 'checkout_progress'
    | 'exception'
    | 'generate_lead'
    | 'login'
    | 'page_view'
    | 'purchase'
    | 'refund'
    | 'remove_from_cart'
    | 'screen_view'
    | 'search'
    | 'select_content'
    | 'set_checkout_option'
    | 'share'
    | 'sign_up'
    | 'timing_complete'
    | 'view_item'
    | 'view_item_list'
    | 'view_promotion'
    | 'view_search_results';

  /**
   * Enum of standard gtag.js event names provided for convenient
   * developer usage. `logEvent` will also accept any custom string
   * and interpret it as a custom event name.
   */
  export enum EventName {
    ADD_PAYMENT_INFO = 'add_payment_info',
    ADD_TO_CART = 'add_to_cart',
    ADD_TO_WISHLIST = 'add_to_wishlist',
    BEGIN_CHECKOUT = 'begin_checkout',
    CHECKOUT_PROGRESS = 'checkout_progress',
    EXCEPTION = 'exception',
    GENERATE_LEAD = 'generate_lead',
    LOGIN = 'login',
    PAGE_VIEW = 'page_view',
    PURCHASE = 'purchase',
    REFUND = 'refund',
    REMOVE_FROM_CART = 'remove_from_cart',
    SCREEN_VIEW = 'screen_view',
    SEARCH = 'search',
    SELECT_CONTENT = 'select_content',
    SET_CHECKOUT_OPTION = 'set_checkout_option',
    SHARE = 'share',
    SIGN_UP = 'sign_up',
    TIMING_COMPLETE = 'timing_complete',
    VIEW_ITEM = 'view_item',
    VIEW_ITEM_LIST = 'view_item_list',
    VIEW_PROMOTION = 'view_promotion',
    VIEW_SEARCH_RESULTS = 'view_search_results'
  }

  export type Currency = string | number;

  export interface Item {
    brand?: string;
    category?: string;
    creative_name?: string;
    creative_slot?: string;
    id?: string;
    location_id?: string;
    name?: string;
    price?: Currency;
    quantity?: number;
  }

  export interface Promotion {
    creative_name?: string;
    creative_slot?: string;
    id?: string;
    name?: string;
  }
}

declare namespace firebase.auth.Auth {
  type Persistence = string;
  /**
   * An enumeration of the possible persistence mechanism types.
   */
  var Persistence: {
    /**
     * Indicates that the state will be persisted even when the browser window is
     * closed or the activity is destroyed in react-native.
     */
    LOCAL: Persistence;
    /**
     * Indicates that the state will only be stored in memory and will be cleared
     * when the window or activity is refreshed.
     */
    NONE: Persistence;
    /**
     * Indicates that the state will only persist in current session/tab, relevant
     * to web only, and will be cleared when the tab is closed.
     */
    SESSION: Persistence;
  };
}

<<<<<<< HEAD
declare namespace firebase.User {
  /**
   * This is the interface that defines the multi-factor related properties and
   * operations pertaining to a {@link firebase.User}.
   */
  interface MultiFactorUser {
    /**
     * Returns a list of the user's enrolled second factors.
     */
    enrolledFactors: firebase.auth.MultiFactorInfo[];
    /**
     * Enrolls a second factor as identified by the
     * {@link firebase.auth.MultiFactorAssertion} for the current user.
     * On resolution, the user tokens are updated to reflect the change in the
     * JWT payload.
     * Accepts an additional display name parameter used to identify the second
     * factor to the end user.
     * Recent re-authentication is required for this operation to succeed.
     * On successful enrollment, existing Firebase sessions (refresh tokens) are
     * revoked. When a new factor is enrolled, an email notification is sent
     * to the user’s email.
     *
     * <h4>Error Codes</h4>
     * <dl>
     * <dt>auth/invalid-verification-code</dt>
     * <dd>Thrown if the verification code is not valid.</dd>
     * <dt>auth/missing-verification-code</dt>
     * <dd>Thrown if the verification code is missing.</dd>
     * <dt>auth/invalid-verification-id</dt>
     * <dd>Thrown if the credential is a
     *     {@link firebase.auth.PhoneAuthProvider.credential} and the verification
     *     ID of the credential is not valid.</dd>
     * <dt>auth/missing-verification-id</dt>
     * <dd>Thrown if the verification ID is missing.</dd>
     * <dt>auth/code-expired</dt>
     * <dd>Thrown if the verification code has expired.</dd>
     * <dt>auth/maximum-second-factor-count-exceeded</dt>
     * <dd>Thrown if The maximum allowed number of second factors on a user
     *     has been exceeded.</dd>
     * <dt>auth/second-factor-already-in-use</dt>
     * <dd>Thrown if the second factor is already enrolled on this account.</dd>
     * <dt>auth/unsupported-first-factor</dt>
     * <dd>Thrown if the first factor being used to sign in is not supported.</dd>
     * <dt>auth/unverified-email</dt>
     * <dd>Thrown if the email of the account is not verified.</dd>
     * <dt>auth/requires-recent-login</dt>
     * <dd>Thrown if the user's last sign-in time does not meet the security
     *     threshold. Use {@link firebase.User.reauthenticateWithCredential} to
     *     resolve.</dd>
     * </dl>
     *
     * @example
     * ```javascript
     * firebase.auth().currentUser.multiFactor.getSession()
     *     .then(function(multiFactorSession) {
     *       // Send verification code
     *     var phoneAuthProvider = new firebase.auth.PhoneAuthProvider();
     *     var phoneInfoOptions = {
     *       phoneNumber: phoneNumber,
     *       session: multiFactorSession
     *     };
     *     return phoneAuthProvider.verifyPhoneNumber(
     *         phoneInfoOptions, appVerifier);
     *     }).then(function(verificationId) {
     *       // Store verificationID and show UI to let user enter verification code.
     *     });
     *
     * var phoneAuthCredential =
     *     firebase.auth.PhoneAuthProvider.credential(verificationId, verificationCode);
     * var multiFactorAssertion =
     *     firebase.auth.PhoneMultiFactorGenerator.assertion(phoneAuthCredential);
     * firebase.auth().currentUser.multiFactor.enroll(multiFactorAssertion)
     *     .then(function() {
     *       // Second factor enrolled.
     *     });
     * ```
     *
     * @param assertion The multi-factor assertion to enroll with.
     * @param displayName The display name of the second factor.
     */
    enroll(
      assertion: firebase.auth.MultiFactorAssertion,
      displayName?: string | null
    ): Promise<void>;
    /**
     * Returns the session identifier for a second factor enrollment operation.
     * This is used to identify the current user trying to enroll a second factor.
     * @return The promise that resolves with the
     * {@link firebase.auth.MultiFactorSession}.
     *
     * <h4>Error Codes</h4>
     * <dl>
     * <dt>auth/user-token-expired</dt>
     * <dd>Thrown if the token of the user is expired.</dd>
     * </dl>
     */
    getSession(): Promise<firebase.auth.MultiFactorSession>;
    /**
     * Unenrolls the specified second factor. To specify the factor to remove, pass
     * a {@link firebase.auth.MultiFactorInfo} object
     * (retrieved from <code>enrolledFactors()</code>)
     * or the factor's UID string.
     * Sessions are not revoked when the account is downgraded. An email
     * notification is likely to be sent to the user notifying them of the change.
     * Recent re-authentication is required for this operation to succeed.
     * When an existing factor is unenrolled, an email notification is sent to the
     * user’s email.
     *
     * <h4>Error Codes</h4>
     * <dl>
     * <dt>auth/multi-factor-info-not-found</dt>
     * <dd>Thrown if the user does not have a second factor matching the
     *     identifier provided.</dd>
     * <dt>auth/requires-recent-login</dt>
     * <dd>Thrown if the user's last sign-in time does not meet the security
     *     threshold. Use {@link firebase.User.reauthenticateWithCredential} to
     *     resolve.</dd>
     * </dl>
     *
     * @example
     * ```javascript
     * var options = firebase.auth().currentUser.multiFactor.enrolledFactors;
     * // Present user the option to unenroll.
     * return firebase.auth().currentUser.multiFactor.unenroll(options[i])
     *   .then(function() {
     *     // User successfully unenrolled selected factor.
     *   }).catch(function(error) {
     *     // Handler error.
     *   });
     * ```
     *
     * @param option The multi-factor option to unenroll.
     */
    unenroll(option: firebase.auth.MultiFactorInfo | string): Promise<void>;
  }
}

=======
>>>>>>> 4ecd58ec
declare namespace firebase.auth.ActionCodeInfo {
  type Operation = string;
  /**
   * An enumeration of the possible email action types.
   */
  var Operation: {
    /**
<<<<<<< HEAD
     * The email link sign in email action.
     */
    EMAIL_SIGNIN: Operation;
    /**
     * The reset password email action.
=======
     * The email link sign-in action.
     */
    EMAIL_SIGNIN: Operation;
    /**
     * The password reset action.
>>>>>>> 4ecd58ec
     */
    PASSWORD_RESET: Operation;
    /**
     * The email revocation action.
     */
    RECOVER_EMAIL: Operation;
    /**
<<<<<<< HEAD
     * The revert second factor addition email action.
     */
    REVERT_SECOND_FACTOR_ADDITION: Operation;
    /**
     * The verify and update email action.
     */
    VERIFY_AND_CHANGE_EMAIL: Operation;
    /**
=======
>>>>>>> 4ecd58ec
     * The email verification action.
     */
    VERIFY_EMAIL: Operation;
  };
}

declare namespace firebase.database {
  /**
   * A `DataSnapshot` contains data from a Database location.
   *
   * Any time you read data from the Database, you receive the data as a
   * `DataSnapshot`. A `DataSnapshot` is passed to the event callbacks you attach
   * with `on()` or `once()`. You can extract the contents of the snapshot as a
   * JavaScript object by calling the `val()` method. Alternatively, you can
   * traverse into the snapshot by calling `child()` to return child snapshots
   * (which you could then call `val()` on).
   *
   * A `DataSnapshot` is an efficiently generated, immutable copy of the data at
   * a Database location. It cannot be modified and will never change (to modify
   * data, you always call the `set()` method on a `Reference` directly).
   *
   */
  interface DataSnapshot {
    /**
     * Gets another `DataSnapshot` for the location at the specified relative path.
     *
     * Passing a relative path to the `child()` method of a DataSnapshot returns
     * another `DataSnapshot` for the location at the specified relative path. The
     * relative path can either be a simple child name (for example, "ada") or a
     * deeper, slash-separated path (for example, "ada/name/first"). If the child
     * location has no data, an empty `DataSnapshot` (that is, a `DataSnapshot`
     * whose value is `null`) is returned.
     *
     * @example
     * ```javascript
     * // Assume we have the following data in the Database:
     * {
     *   "name": {
     *     "first": "Ada",
     *     "last": "Lovelace"
     *   }
     * }
     *
     * // Test for the existence of certain keys within a DataSnapshot
     * var ref = firebase.database().ref("users/ada");
     * ref.once("value")
     *   .then(function(snapshot) {
     *     var name = snapshot.child("name").val(); // {first:"Ada",last:"Lovelace"}
     *     var firstName = snapshot.child("name/first").val(); // "Ada"
     *     var lastName = snapshot.child("name").child("last").val(); // "Lovelace"
     *     var age = snapshot.child("age").val(); // null
     *   });
     * ```
     *
     * @param path A relative path to the location of child data.
     */
    child(path: string): firebase.database.DataSnapshot;
    /**
     * Returns true if this `DataSnapshot` contains any data. It is slightly more
     * efficient than using `snapshot.val() !== null`.
     *
     * @example
     * ```javascript
     * // Assume we have the following data in the Database:
     * {
     *   "name": {
     *     "first": "Ada",
     *     "last": "Lovelace"
     *   }
     * }
     *
     * // Test for the existence of certain keys within a DataSnapshot
     * var ref = firebase.database().ref("users/ada");
     * ref.once("value")
     *   .then(function(snapshot) {
     *     var a = snapshot.exists();  // true
     *     var b = snapshot.child("name").exists(); // true
     *     var c = snapshot.child("name/first").exists(); // true
     *     var d = snapshot.child("name/middle").exists(); // false
     *   });
     * ```
     */
    exists(): boolean;
    /**
     * Exports the entire contents of the DataSnapshot as a JavaScript object.
     *
     * The `exportVal()` method is similar to `val()`, except priority information
     * is included (if available), making it suitable for backing up your data.
     *
     * @return The DataSnapshot's contents as a JavaScript value (Object,
     *   Array, string, number, boolean, or `null`).
     */
    exportVal(): any;
    /**
     * Enumerates the top-level children in the `DataSnapshot`.
     *
     * Because of the way JavaScript objects work, the ordering of data in the
     * JavaScript object returned by `val()` is not guaranteed to match the ordering
     * on the server nor the ordering of `child_added` events. That is where
     * `forEach()` comes in handy. It guarantees the children of a `DataSnapshot`
     * will be iterated in their query order.
     *
     * If no explicit `orderBy*()` method is used, results are returned
     * ordered by key (unless priorities are used, in which case, results are
     * returned by priority).
     *
     * @example
     * ```javascript
     * // Assume we have the following data in the Database:
     * {
     *   "users": {
     *     "ada": {
     *       "first": "Ada",
     *       "last": "Lovelace"
     *     },
     *     "alan": {
     *       "first": "Alan",
     *       "last": "Turing"
     *     }
     *   }
     * }
     *
     * // Loop through users in order with the forEach() method. The callback
     * // provided to forEach() will be called synchronously with a DataSnapshot
     * // for each child:
     * var query = firebase.database().ref("users").orderByKey();
     * query.once("value")
     *   .then(function(snapshot) {
     *     snapshot.forEach(function(childSnapshot) {
     *       // key will be "ada" the first time and "alan" the second time
     *       var key = childSnapshot.key;
     *       // childData will be the actual contents of the child
     *       var childData = childSnapshot.val();
     *   });
     * });
     * ```
     *
     * @example
     * ```javascript
     * // You can cancel the enumeration at any point by having your callback
     * // function return true. For example, the following code sample will only
     * // fire the callback function one time:
     * var query = firebase.database().ref("users").orderByKey();
     * query.once("value")
     *   .then(function(snapshot) {
     *     snapshot.forEach(function(childSnapshot) {
     *       var key = childSnapshot.key; // "ada"
     *
     *       // Cancel enumeration
     *       return true;
     *   });
     * });
     * ```
     *
     * @param action A function
     *   that will be called for each child DataSnapshot. The callback can return
     *   true to cancel further enumeration.
     * @return true if enumeration was canceled due to your callback
     *   returning true.
     */
    forEach(
      action: (a: firebase.database.DataSnapshot) => boolean | void
    ): boolean;
    /**
     * Gets the priority value of the data in this `DataSnapshot`.
     *
     * Applications need not use priority but can order collections by
     * ordinary properties (see
     * {@link
     *  https://firebase.google.com/docs/database/web/lists-of-data#sorting_and_filtering_data
     *  Sorting and filtering data}).
     */
    getPriority(): string | number | null;
    /**
     * Returns true if the specified child path has (non-null) data.
     *
     * @example
     * ```javascript
     * // Assume we have the following data in the Database:
     * {
     *   "name": {
     *     "first": "Ada",
     *     "last": "Lovelace"
     *   }
     * }
     *
     * // Determine which child keys in DataSnapshot have data.
     * var ref = firebase.database().ref("users/ada");
     * ref.once("value")
     *   .then(function(snapshot) {
     *     var hasName = snapshot.hasChild("name"); // true
     *     var hasAge = snapshot.hasChild("age"); // false
     *   });
     * ```
     *
     * @param path A relative path to the location of a potential child.
     * @return `true` if data exists at the specified child path; else
     *  `false`.
     */
    hasChild(path: string): boolean;
    /**
     * Returns whether or not the `DataSnapshot` has any non-`null` child
     * properties.
     *
     * You can use `hasChildren()` to determine if a `DataSnapshot` has any
     * children. If it does, you can enumerate them using `forEach()`. If it
     * doesn't, then either this snapshot contains a primitive value (which can be
     * retrieved with `val()`) or it is empty (in which case, `val()` will return
     * `null`).
     *
     * @example
     * ```javascript
     * // Assume we have the following data in the Database:
     * {
     *   "name": {
     *     "first": "Ada",
     *     "last": "Lovelace"
     *   }
     * }
     *
     * var ref = firebase.database().ref("users/ada");
     * ref.once("value")
     *   .then(function(snapshot) {
     *     var a = snapshot.hasChildren(); // true
     *     var b = snapshot.child("name").hasChildren(); // true
     *     var c = snapshot.child("name/first").hasChildren(); // false
     *   });
     * ```
     *
     * @return true if this snapshot has any children; else false.
     */
    hasChildren(): boolean;
    /**
     * The key (last part of the path) of the location of this `DataSnapshot`.
     *
     * The last token in a Database location is considered its key. For example,
     * "ada" is the key for the /users/ada/ node. Accessing the key on any
     * `DataSnapshot` will return the key for the location that generated it.
     * However, accessing the key on the root URL of a Database will return `null`.
     *
     * @example
     * ```javascript
     * // Assume we have the following data in the Database:
     * {
     *   "name": {
     *     "first": "Ada",
     *     "last": "Lovelace"
     *   }
     * }
     *
     * var ref = firebase.database().ref("users/ada");
     * ref.once("value")
     *   .then(function(snapshot) {
     *     var key = snapshot.key; // "ada"
     *     var childKey = snapshot.child("name/last").key; // "last"
     *   });
     * ```
     *
     * @example
     * ```javascript
     * var rootRef = firebase.database().ref();
     * rootRef.once("value")
     *   .then(function(snapshot) {
     *     var key = snapshot.key; // null
     *     var childKey = snapshot.child("users/ada").key; // "ada"
     *   });
     * ```
     */
    key: string | null;
    /**
     * Returns the number of child properties of this `DataSnapshot`.
     *
     * @example
     * ```javascript
     * // Assume we have the following data in the Database:
     * {
     *   "name": {
     *     "first": "Ada",
     *     "last": "Lovelace"
     *   }
     * }
     *
     * var ref = firebase.database().ref("users/ada");
     * ref.once("value")
     *   .then(function(snapshot) {
     *     var a = snapshot.numChildren(); // 1 ("name")
     *     var b = snapshot.child("name").numChildren(); // 2 ("first", "last")
     *     var c = snapshot.child("name/first").numChildren(); // 0
     *   });
     * ```
     */
    numChildren(): number;
    /**
     * Extracts a JavaScript value from a `DataSnapshot`.
     *
     * Depending on the data in a `DataSnapshot`, the `val()` method may return a
     * scalar type (string, number, or boolean), an array, or an object. It may also
     * return null, indicating that the `DataSnapshot` is empty (contains no data).
     *
     * @example
     * ```javascript
     * // Write and then read back a string from the Database.
     * ref.set("hello")
     *   .then(function() {
     *     return ref.once("value");
     *   })
     *   .then(function(snapshot) {
     *     var data = snapshot.val(); // data === "hello"
     *   });
     * ```
     *
     * @example
     * ```javascript
     * // Write and then read back a JavaScript object from the Database.
     * ref.set({ name: "Ada", age: 36 })
     *   .then(function() {
     *    return ref.once("value");
     *   })
     *   .then(function(snapshot) {
     *     var data = snapshot.val();
     *     // data is { "name": "Ada", "age": 36 }
     *     // data.name === "Ada"
     *     // data.age === 36
     *   });
     * ```
     *
     * @return The DataSnapshot's contents as a JavaScript value (Object,
     *   Array, string, number, boolean, or `null`).
     */
    val(): any;
    /**
     * The `Reference` for the location that generated this `DataSnapshot`.
     */
    ref: firebase.database.Reference;
    /**
     * Returns a JSON-serializable representation of this object.
     */
    toJSON(): Object | null;
  }

  /**
   * The Firebase Database service interface.
   *
   * Do not call this constructor directly. Instead, use
   * {@link firebase.database `firebase.database()`}.
   *
   * See
   * {@link
   *   https://firebase.google.com/docs/database/web/start/
   *   Installation &amp; Setup in JavaScript}
   * for a full guide on how to use the Firebase Database service.
   */
  interface Database {
    /**
     * The {@link firebase.app.App app} associated with the `Database` service
     * instance.
     *
     * @example
     * ```javascript
     * var app = database.app;
     * ```
     */
    app: firebase.app.App;
    /**
     * Disconnects from the server (all Database operations will be completed
     * offline).
     *
     * The client automatically maintains a persistent connection to the Database
     * server, which will remain active indefinitely and reconnect when
     * disconnected. However, the `goOffline()` and `goOnline()` methods may be used
     * to control the client connection in cases where a persistent connection is
     * undesirable.
     *
     * While offline, the client will no longer receive data updates from the
     * Database. However, all Database operations performed locally will continue to
     * immediately fire events, allowing your application to continue behaving
     * normally. Additionally, each operation performed locally will automatically
     * be queued and retried upon reconnection to the Database server.
     *
     * To reconnect to the Database and begin receiving remote events, see
     * `goOnline()`.
     *
     * @example
     * ```javascript
     * firebase.database().goOffline();
     * ```
     */
    goOffline(): any;
    /**
     * Reconnects to the server and synchronizes the offline Database state
     * with the server state.
     *
     * This method should be used after disabling the active connection with
     * `goOffline()`. Once reconnected, the client will transmit the proper data
     * and fire the appropriate events so that your client "catches up"
     * automatically.
     *
     * @example
     * ```javascript
     * firebase.database().goOnline();
     * ```
     */
    goOnline(): any;
    /**
     * Returns a `Reference` representing the location in the Database
     * corresponding to the provided path. If no path is provided, the `Reference`
     * will point to the root of the Database.
     *
     * @example
     * ```javascript
     * // Get a reference to the root of the Database
     * var rootRef = firebase.database().ref();
     * ```
     *
     * @example
     * ```javascript
     * // Get a reference to the /users/ada node
     * var adaRef = firebase.database().ref("users/ada");
     * // The above is shorthand for the following operations:
     * //var rootRef = firebase.database().ref();
     * //var adaRef = rootRef.child("users/ada");
     * ```
     *
     * @param path Optional path representing the location the returned
     *   `Reference` will point. If not provided, the returned `Reference` will
     *   point to the root of the Database.
     * @return If a path is provided, a `Reference`
     *   pointing to the provided path. Otherwise, a `Reference` pointing to the
     *   root of the Database.
     */
    ref(path?: string): firebase.database.Reference;
    /**
     * Returns a `Reference` representing the location in the Database
     * corresponding to the provided Firebase URL.
     *
     * An exception is thrown if the URL is not a valid Firebase Database URL or it
     * has a different domain than the current `Database` instance.
     *
     * Note that all query parameters (`orderBy`, `limitToLast`, etc.) are ignored
     * and are not applied to the returned `Reference`.
     *
     * @example
     * ```javascript
     * // Get a reference to the root of the Database
     * var rootRef = firebase.database().ref("https://<DATABASE_NAME>.firebaseio.com");
     * ```
     *
     * @example
     * ```javascript
     * // Get a reference to the /users/ada node
     * var adaRef = firebase.database().ref("https://<DATABASE_NAME>.firebaseio.com/users/ada");
     * ```
     *
     * @param url The Firebase URL at which the returned `Reference` will
     *   point.
     * @return A `Reference` pointing to the provided
     *   Firebase URL.
     */
    refFromURL(url: string): firebase.database.Reference;
  }

  /**
   * The `onDisconnect` class allows you to write or clear data when your client
   * disconnects from the Database server. These updates occur whether your
   * client disconnects cleanly or not, so you can rely on them to clean up data
   * even if a connection is dropped or a client crashes.
   *
   * The `onDisconnect` class is most commonly used to manage presence in
   * applications where it is useful to detect how many clients are connected and
   * when other clients disconnect. See
   * {@link
   *   https://firebase.google.com/docs/database/web/offline-capabilities
   *   Enabling Offline Capabilities in JavaScript} for more information.
   *
   * To avoid problems when a connection is dropped before the requests can be
   * transferred to the Database server, these functions should be called before
   * writing any data.
   *
   * Note that `onDisconnect` operations are only triggered once. If you want an
   * operation to occur each time a disconnect occurs, you'll need to re-establish
   * the `onDisconnect` operations each time you reconnect.
   */
  interface OnDisconnect {
    /**
     * Cancels all previously queued `onDisconnect()` set or update events for this
     * location and all children.
     *
     * If a write has been queued for this location via a `set()` or `update()` at a
     * parent location, the write at this location will be canceled, though writes
     * to sibling locations will still occur.
     *
     * @example
     * ```javascript
     * var ref = firebase.database().ref("onlineState");
     * ref.onDisconnect().set(false);
     * // ... sometime later
     * ref.onDisconnect().cancel();
     * ```
     *
     * @param onComplete An optional callback function that will
     *   be called when synchronization to the server has completed. The callback
     *   will be passed a single parameter: null for success, or an Error object
     *   indicating a failure.
     * @return Resolves when synchronization to the server
     *   is complete.
     */
    cancel(onComplete?: (a: Error | null) => any): Promise<any>;
    /**
     * Ensures the data at this location is deleted when the client is disconnected
     * (due to closing the browser, navigating to a new page, or network issues).
     *
     * @param onComplete An optional callback function that will
     *   be called when synchronization to the server has completed. The callback
     *   will be passed a single parameter: null for success, or an Error object
     *   indicating a failure.
     * @return Resolves when synchronization to the server
     *   is complete.
     */
    remove(onComplete?: (a: Error | null) => any): Promise<any>;
    /**
     * Ensures the data at this location is set to the specified value when the
     * client is disconnected (due to closing the browser, navigating to a new page,
     * or network issues).
     *
     * `set()` is especially useful for implementing "presence" systems, where a
     * value should be changed or cleared when a user disconnects so that they
     * appear "offline" to other users. See
     * {@link
     *   https://firebase.google.com/docs/database/web/offline-capabilities
     *   Enabling Offline Capabilities in JavaScript} for more information.
     *
     * Note that `onDisconnect` operations are only triggered once. If you want an
     * operation to occur each time a disconnect occurs, you'll need to re-establish
     * the `onDisconnect` operations each time.
     *
     * @example
     * ```javascript
     * var ref = firebase.database().ref("users/ada/status");
     * ref.onDisconnect().set("I disconnected!");
     * ```
     *
     * @param value The value to be written to this location on
     *   disconnect (can be an object, array, string, number, boolean, or null).
     * @param onComplete An optional callback function that
     *   will be called when synchronization to the Database server has completed.
     *   The callback will be passed a single parameter: null for success, or an
     *   `Error` object indicating a failure.
     * @return Resolves when synchronization to the
     *   Database is complete.
     */
    set(value: any, onComplete?: (a: Error | null) => any): Promise<any>;
    /**
     * Ensures the data at this location is set to the specified value and priority
     * when the client is disconnected (due to closing the browser, navigating to a
     * new page, or network issues).
     */
    setWithPriority(
      value: any,
      priority: number | string | null,
      onComplete?: (a: Error | null) => any
    ): Promise<any>;
    /**
     * Writes multiple values at this location when the client is disconnected (due
     * to closing the browser, navigating to a new page, or network issues).
     *
     * The `values` argument contains multiple property-value pairs that will be
     * written to the Database together. Each child property can either be a simple
     * property (for example, "name") or a relative path (for example, "name/first")
     * from the current location to the data to update.
     *
     * As opposed to the `set()` method, `update()` can be use to selectively update
     * only the referenced properties at the current location (instead of replacing
     * all the child properties at the current location).
     *
     * See more examples using the connected version of
     * {@link firebase.database.Reference.update `update()`}.
     *
     * @example
     * ```javascript
     * var ref = firebase.database().ref("users/ada");
     * ref.update({
     *    onlineState: true,
     *    status: "I'm online."
     * });
     * ref.onDisconnect().update({
     *   onlineState: false,
     *   status: "I'm offline."
     * });
     * ```
     *
     * @param values Object containing multiple values.
     * @param onComplete An optional callback function that will
     *   be called when synchronization to the server has completed. The
     *   callback will be passed a single parameter: null for success, or an Error
     *   object indicating a failure.
     * @return Resolves when synchronization to the
     *   Database is complete.
     */
    update(values: Object, onComplete?: (a: Error | null) => any): Promise<any>;
  }

  type EventType =
    | 'value'
    | 'child_added'
    | 'child_changed'
    | 'child_moved'
    | 'child_removed';

  /**
   * A `Query` sorts and filters the data at a Database location so only a subset
   * of the child data is included. This can be used to order a collection of
   * data by some attribute (for example, height of dinosaurs) as well as to
   * restrict a large list of items (for example, chat messages) down to a number
   * suitable for synchronizing to the client. Queries are created by chaining
   * together one or more of the filter methods defined here.
   *
   * Just as with a `Reference`, you can receive data from a `Query` by using the
   * `on()` method. You will only receive events and `DataSnapshot`s for the
   * subset of the data that matches your query.
   *
   * Read our documentation on
   * {@link
   *  https://firebase.google.com/docs/database/web/lists-of-data#sorting_and_filtering_data
   *  Sorting and filtering data} for more information.
   */
  interface Query {
    /**
     * Creates a `Query` with the specified ending point.
     *
     * Using `startAt()`, `endAt()`, and `equalTo()` allows you to choose arbitrary
     * starting and ending points for your queries.
     *
     * The ending point is inclusive, so children with exactly the specified value
     * will be included in the query. The optional key argument can be used to
     * further limit the range of the query. If it is specified, then children that
     * have exactly the specified value must also have a key name less than or equal
     * to the specified key.
     *
     * You can read more about `endAt()` in
     * {@link
     *  https://firebase.google.com/docs/database/web/lists-of-data#filtering_data
     *  Filtering data}.
     *
     * @example
     * ```javascript
     * // Find all dinosaurs whose names come before Pterodactyl lexicographically.
     * var ref = firebase.database().ref("dinosaurs");
     * ref.orderByKey().endAt("pterodactyl").on("child_added", function(snapshot) {
     *   console.log(snapshot.key);
     * });
     * ```
     *
     * @param value The value to end at. The argument
     *   type depends on which `orderBy*()` function was used in this query.
     *   Specify a value that matches the `orderBy*()` type. When used in
     *   combination with `orderByKey()`, the value must be a string.
     * @param key The child key to end at, among the children with the
     *   previously specified priority. This argument is only allowed if ordering by
     *   child, value, or priority.
     */
    endAt(
      value: number | string | boolean | null,
      key?: string
    ): firebase.database.Query;
    /**
     * Creates a `Query` that includes children that match the specified value.
     *
     * Using `startAt()`, `endAt()`, and `equalTo()` allows us to choose arbitrary
     * starting and ending points for our queries.
     *
     * The optional key argument can be used to further limit the range of the
     * query. If it is specified, then children that have exactly the specified
     * value must also have exactly the specified key as their key name. This can be
     * used to filter result sets with many matches for the same value.
     *
     * You can read more about `equalTo()` in
     * {@link
     *  https://firebase.google.com/docs/database/web/lists-of-data#filtering_data
     *  Filtering data}.
     *
     * @example
     * ```javascript
     * // Find all dinosaurs whose height is exactly 25 meters.
     * var ref = firebase.database().ref("dinosaurs");
     * ref.orderByChild("height").equalTo(25).on("child_added", function(snapshot) {
     *   console.log(snapshot.key);
     * });
     * ```
     *
     * @param value The value to match for. The
     *   argument type depends on which `orderBy*()` function was used in this
     *   query. Specify a value that matches the `orderBy*()` type. When used in
     *   combination with `orderByKey()`, the value must be a string.
     * @param key The child key to start at, among the children with the
     *   previously specified priority. This argument is only allowed if ordering by
     *   child, value, or priority.
     */
    equalTo(
      value: number | string | boolean | null,
      key?: string
    ): firebase.database.Query;
    /**
     * Returns whether or not the current and provided queries represent the same
     * location, have the same query parameters, and are from the same instance of
     * `firebase.app.App`.
     *
     * Two `Reference` objects are equivalent if they represent the same location
     * and are from the same instance of `firebase.app.App`.
     *
     * Two `Query` objects are equivalent if they represent the same location, have
     * the same query parameters, and are from the same instance of
     * `firebase.app.App`. Equivalent queries share the same sort order, limits, and
     * starting and ending points.
     *
     * @example
     * ```javascript
     * var rootRef = firebase.database.ref();
     * var usersRef = rootRef.child("users");
     *
     * usersRef.isEqual(rootRef);  // false
     * usersRef.isEqual(rootRef.child("users"));  // true
     * usersRef.parent.isEqual(rootRef);  // true
     * ```
     *
     * @example
     * ```javascript
     * var rootRef = firebase.database.ref();
     * var usersRef = rootRef.child("users");
     * var usersQuery = usersRef.limitToLast(10);
     *
     * usersQuery.isEqual(usersRef);  // false
     * usersQuery.isEqual(usersRef.limitToLast(10));  // true
     * usersQuery.isEqual(rootRef.limitToLast(10));  // false
     * usersQuery.isEqual(usersRef.orderByKey().limitToLast(10));  // false
     * ```
     *
     * @param other The query to compare against.
     * @return Whether or not the current and provided queries are
     *   equivalent.
     */
    isEqual(other: firebase.database.Query | null): boolean;
    /**
     * Generates a new `Query` limited to the first specific number of children.
     *
     * The `limitToFirst()` method is used to set a maximum number of children to be
     * synced for a given callback. If we set a limit of 100, we will initially only
     * receive up to 100 `child_added` events. If we have fewer than 100 messages
     * stored in our Database, a `child_added` event will fire for each message.
     * However, if we have over 100 messages, we will only receive a `child_added`
     * event for the first 100 ordered messages. As items change, we will receive
     * `child_removed` events for each item that drops out of the active list so
     * that the total number stays at 100.
     *
     * You can read more about `limitToFirst()` in
     * {@link
     *  https://firebase.google.com/docs/database/web/lists-of-data#filtering_data
     *  Filtering data}.
     *
     * @example
     * ```javascript
     * // Find the two shortest dinosaurs.
     * var ref = firebase.database().ref("dinosaurs");
     * ref.orderByChild("height").limitToFirst(2).on("child_added", function(snapshot) {
     *   // This will be called exactly two times (unless there are less than two
     *   // dinosaurs in the Database).
     *
     *   // It will also get fired again if one of the first two dinosaurs is
     *   // removed from the data set, as a new dinosaur will now be the second
     *   // shortest.
     *   console.log(snapshot.key);
     * });
     * ```
     *
     * @param limit The maximum number of nodes to include in this query.
     */
    limitToFirst(limit: number): firebase.database.Query;
    /**
     * Generates a new `Query` object limited to the last specific number of
     * children.
     *
     * The `limitToLast()` method is used to set a maximum number of children to be
     * synced for a given callback. If we set a limit of 100, we will initially only
     * receive up to 100 `child_added` events. If we have fewer than 100 messages
     * stored in our Database, a `child_added` event will fire for each message.
     * However, if we have over 100 messages, we will only receive a `child_added`
     * event for the last 100 ordered messages. As items change, we will receive
     * `child_removed` events for each item that drops out of the active list so
     * that the total number stays at 100.
     *
     * You can read more about `limitToLast()` in
     * {@link
     *  https://firebase.google.com/docs/database/web/lists-of-data#filtering_data
     *  Filtering data}.
     *
     * @example
     * ```javascript
     * // Find the two heaviest dinosaurs.
     * var ref = firebase.database().ref("dinosaurs");
     * ref.orderByChild("weight").limitToLast(2).on("child_added", function(snapshot) {
     *   // This callback will be triggered exactly two times, unless there are
     *   // fewer than two dinosaurs stored in the Database. It will also get fired
     *   // for every new, heavier dinosaur that gets added to the data set.
     *   console.log(snapshot.key);
     * });
     * ```
     *
     * @param limit The maximum number of nodes to include in this query.
     */
    limitToLast(limit: number): firebase.database.Query;
    /**
     * Detaches a callback previously attached with `on()`.
     *
     * Detach a callback previously attached with `on()`. Note that if `on()` was
     * called multiple times with the same eventType and callback, the callback
     * will be called multiple times for each event, and `off()` must be called
     * multiple times to remove the callback. Calling `off()` on a parent listener
     * will not automatically remove listeners registered on child nodes, `off()`
     * must also be called on any child listeners to remove the callback.
     *
     * If a callback is not specified, all callbacks for the specified eventType
     * will be removed. Similarly, if no eventType is specified, all callbacks
     * for the `Reference` will be removed.
     *
     * @example
     * ```javascript
     * var onValueChange = function(dataSnapshot) {  ... };
     * ref.on('value', onValueChange);
     * ref.child('meta-data').on('child_added', onChildAdded);
     * // Sometime later...
     * ref.off('value', onValueChange);
     *
     * // You must also call off() for any child listeners on ref
     * // to cancel those callbacks
     * ref.child('meta-data').off('child_added', onValueAdded);
     * ```
     *
     * @example
     * ```javascript
     * // Or you can save a line of code by using an inline function
     * // and on()'s return value.
     * var onValueChange = ref.on('value', function(dataSnapshot) { ... });
     * // Sometime later...
     * ref.off('value', onValueChange);
     * ```
     *
     * @param eventType One of the following strings: "value",
     *   "child_added", "child_changed", "child_removed", or "child_moved." If
     *   omitted, all callbacks for the `Reference` will be removed.
     * @param callback The callback function that was passed to `on()` or
     *   `undefined` to remove all callbacks.
     * @param context The context that was passed to `on()`.
     */
    off(
      eventType?: EventType,
      callback?: (a: firebase.database.DataSnapshot, b?: string | null) => any,
      context?: Object | null
    ): void;

    /**
     * Listens for data changes at a particular location.
     *
     * This is the primary way to read data from a Database. Your callback
     * will be triggered for the initial data and again whenever the data changes.
     * Use `off( )` to stop receiving updates. See
     * {@link https://firebase.google.com/docs/database/web/retrieve-data
     *   Retrieve Data on the Web}
     * for more details.
     *
     * <h4>value event</h4>
     *
     * This event will trigger once with the initial data stored at this location,
     * and then trigger again each time the data changes. The `DataSnapshot` passed
     * to the callback will be for the location at which `on()` was called. It
     * won't trigger until the entire contents has been synchronized. If the
     * location has no data, it will be triggered with an empty `DataSnapshot`
     * (`val()` will return `null`).
     *
     * <h4>child_added event</h4>
     *
     * This event will be triggered once for each initial child at this location,
     * and it will be triggered again every time a new child is added. The
     * `DataSnapshot` passed into the callback will reflect the data for the
     * relevant child. For ordering purposes, it is passed a second argument which
     * is a string containing the key of the previous sibling child by sort order,
     * or `null` if it is the first child.
     *
     * <h4>child_removed event</h4>
     *
     * This event will be triggered once every time a child is removed. The
     * `DataSnapshot` passed into the callback will be the old data for the child
     * that was removed. A child will get removed when either:
     *
     * - a client explicitly calls `remove()` on that child or one of its ancestors
     * - a client calls `set(null)` on that child or one of its ancestors
     * - that child has all of its children removed
     * - there is a query in effect which now filters out the child (because it's
     *   sort order changed or the max limit was hit)
     *
     * <h4>child_changed event</h4>
     *
     * This event will be triggered when the data stored in a child (or any of its
     * descendants) changes. Note that a single `child_changed` event may represent
     * multiple changes to the child. The `DataSnapshot` passed to the callback will
     * contain the new child contents. For ordering purposes, the callback is also
     * passed a second argument which is a string containing the key of the previous
     * sibling child by sort order, or `null` if it is the first child.
     *
     * <h4>child_moved event</h4>
     *
     * This event will be triggered when a child's sort order changes such that its
     * position relative to its siblings changes. The `DataSnapshot` passed to the
     * callback will be for the data of the child that has moved. It is also passed
     * a second argument which is a string containing the key of the previous
     * sibling child by sort order, or `null` if it is the first child.
     *
     * @example **Handle a new value:**
     * ```javascript
     * ref.on('value', function(dataSnapshot) {
     *   ...
     * });
     * ```
     *
     * @example **Handle a new child:**
     * ```javascript
     * ref.on('child_added', function(childSnapshot, prevChildKey) {
     *   ...
     * });
     * ```
     *
     * @example **Handle child removal:**
     * ```javascript
     * ref.on('child_removed', function(oldChildSnapshot) {
     *   ...
     * });
     * ```
     *
     * @example **Handle child data changes:**
     * ```javascript
     * ref.on('child_changed', function(childSnapshot, prevChildKey) {
     *   ...
     * });
     * ```
     *
     * @example **Handle child ordering changes:**
     * ```javascript
     * ref.on('child_moved', function(childSnapshot, prevChildKey) {
     *   ...
     * });
     * ```
     *
     * @param eventType One of the following strings: "value",
     *   "child_added", "child_changed", "child_removed", or "child_moved."
     * @param callback A
     *   callback that fires when the specified event occurs. The callback will be
     *   passed a DataSnapshot. For ordering purposes, "child_added",
     *   "child_changed", and "child_moved" will also be passed a string containing
     *   the key of the previous child, by sort order, or `null` if it is the
     *   first child.
     * @param cancelCallbackOrContext An optional
     *   callback that will be notified if your event subscription is ever canceled
     *   because your client does not have permission to read this data (or it had
     *   permission but has now lost it). This callback will be passed an `Error`
     *   object indicating why the failure occurred.
     * @param context If provided, this object will be used as `this`
     *   when calling your callback(s).
     * @return The provided
     *   callback function is returned unmodified. This is just for convenience if
     *   you want to pass an inline function to `on()` but store the callback
     *   function for later passing to `off()`.
     */
    on(
      eventType: EventType,
      callback: (a: firebase.database.DataSnapshot, b?: string | null) => any,
      cancelCallbackOrContext?: Object | null,
      context?: Object | null
    ): (a: firebase.database.DataSnapshot | null, b?: string | null) => any;

    /**
     * Listens for exactly one event of the specified event type, and then stops
     * listening.
     *
     * This is equivalent to calling {@link firebase.database.Query.on `on()`}, and
     * then calling {@link firebase.database.Query.off `off()`} inside the callback
     * function. See {@link firebase.database.Query.on `on()`} for details on the
     * event types.
     *
     * @example
     * ```javascript
     * // Basic usage of .once() to read the data located at ref.
     * ref.once('value')
     *   .then(function(dataSnapshot) {
     *     // handle read data.
     *   });
     * ```
     *
     * @param eventType One of the following strings: "value",
     *   "child_added", "child_changed", "child_removed", or "child_moved."
     * @param successCallback A
     *   callback that fires when the specified event occurs. The callback will be
     *   passed a DataSnapshot. For ordering purposes, "child_added",
     *   "child_changed", and "child_moved" will also be passed a string containing
     *   the key of the previous child by sort order, or `null` if it is the
     *   first child.
     * @param failureCallbackOrContext An optional
     *   callback that will be notified if your client does not have permission to
     *   read the data. This callback will be passed an `Error` object indicating
     *   why the failure occurred.
     * @param context If provided, this object will be used as `this`
     *   when calling your callback(s).
     */
    once(
      eventType: EventType,
      successCallback?: (
        a: firebase.database.DataSnapshot,
        b?: string | null
      ) => any,
      failureCallbackOrContext?: ((a: Error) => void) | Object | null,
      context?: Object | null
    ): Promise<firebase.database.DataSnapshot>;
    /**
     * Generates a new `Query` object ordered by the specified child key.
     *
     * Queries can only order by one key at a time. Calling `orderByChild()`
     * multiple times on the same query is an error.
     *
     * Firebase queries allow you to order your data by any child key on the fly.
     * However, if you know in advance what your indexes will be, you can define
     * them via the .indexOn rule in your Security Rules for better performance. See
     * the {@link https://firebase.google.com/docs/database/security/indexing-data
     * .indexOn} rule for more information.
     *
     * You can read more about `orderByChild()` in
     * {@link
     *  https://firebase.google.com/docs/database/web/lists-of-data#sort_data
     *  Sort data}.
     *
     * @example
     * ```javascript
     * var ref = firebase.database().ref("dinosaurs");
     * ref.orderByChild("height").on("child_added", function(snapshot) {
     *   console.log(snapshot.key + " was " + snapshot.val().height + " m tall");
     * });
     * ```
     */
    orderByChild(path: string): firebase.database.Query;
    /**
     * Generates a new `Query` object ordered by key.
     *
     * Sorts the results of a query by their (ascending) key values.
     *
     * You can read more about `orderByKey()` in
     * {@link
     *  https://firebase.google.com/docs/database/web/lists-of-data#sort_data
     *  Sort data}.
     *
     * @example
     * ```javascript
     * var ref = firebase.database().ref("dinosaurs");
     * ref.orderByKey().on("child_added", function(snapshot) {
     *   console.log(snapshot.key);
     * });
     * ```
     */
    orderByKey(): firebase.database.Query;
    /**
     * Generates a new `Query` object ordered by priority.
     *
     * Applications need not use priority but can order collections by
     * ordinary properties (see
     * {@link
     *  https://firebase.google.com/docs/database/web/lists-of-data#sort_data
     *  Sort data} for alternatives to priority.
     */
    orderByPriority(): firebase.database.Query;
    /**
     * Generates a new `Query` object ordered by value.
     *
     * If the children of a query are all scalar values (string, number, or
     * boolean), you can order the results by their (ascending) values.
     *
     * You can read more about `orderByValue()` in
     * {@link
     *  https://firebase.google.com/docs/database/web/lists-of-data#sort_data
     *  Sort data}.
     *
     * @example
     * ```javascript
     * var scoresRef = firebase.database().ref("scores");
     * scoresRef.orderByValue().limitToLast(3).on("value", function(snapshot) {
     *   snapshot.forEach(function(data) {
     *     console.log("The " + data.key + " score is " + data.val());
     *   });
     * });
     * ```
     */
    orderByValue(): firebase.database.Query;
    /**
     * Returns a `Reference` to the `Query`'s location.
     */
    ref: firebase.database.Reference;
    /**
     * Creates a `Query` with the specified starting point.
     *
     * Using `startAt()`, `endAt()`, and `equalTo()` allows you to choose arbitrary
     * starting and ending points for your queries.
     *
     * The starting point is inclusive, so children with exactly the specified value
     * will be included in the query. The optional key argument can be used to
     * further limit the range of the query. If it is specified, then children that
     * have exactly the specified value must also have a key name greater than or
     * equal to the specified key.
     *
     * You can read more about `startAt()` in
     * {@link
     *  https://firebase.google.com/docs/database/web/lists-of-data#filtering_data
     *  Filtering data}.
     *
     * @example
     * ```javascript
     * // Find all dinosaurs that are at least three meters tall.
     * var ref = firebase.database().ref("dinosaurs");
     * ref.orderByChild("height").startAt(3).on("child_added", function(snapshot) {
     *   console.log(snapshot.key)
     * });
     * ```
     *
     * @param value The value to start at. The argument
     *   type depends on which `orderBy*()` function was used in this query.
     *   Specify a value that matches the `orderBy*()` type. When used in
     *   combination with `orderByKey()`, the value must be a string.
     * @param key The child key to start at. This argument is only allowed
     *   if ordering by child, value, or priority.
     */
    startAt(
      value: number | string | boolean | null,
      key?: string
    ): firebase.database.Query;
    /**
     * Returns a JSON-serializable representation of this object.
     *
     * @return A JSON-serializable representation of this object.
     */
    toJSON(): Object;
    /**
     * Gets the absolute URL for this location.
     *
     * The `toString()` method returns a URL that is ready to be put into a browser,
     * curl command, or a `firebase.database().refFromURL()` call. Since all of
     * those expect the URL to be url-encoded, `toString()` returns an encoded URL.
     *
     * Append '.json' to the returned URL when typed into a browser to download
     * JSON-formatted data. If the location is secured (that is, not publicly
     * readable), you will get a permission-denied error.
     *
     * @example
     * ```javascript
     * // Calling toString() on a root Firebase reference returns the URL where its
     * // data is stored within the Database:
     * var rootRef = firebase.database().ref();
     * var rootUrl = rootRef.toString();
     * // rootUrl === "https://sample-app.firebaseio.com/".
     *
     * // Calling toString() at a deeper Firebase reference returns the URL of that
     * // deep path within the Database:
     * var adaRef = rootRef.child('users/ada');
     * var adaURL = adaRef.toString();
     * // adaURL === "https://sample-app.firebaseio.com/users/ada".
     * ```
     *
     * @return The absolute URL for this location.
     */
    toString(): string;
  }

  /**
   * A `Reference` represents a specific location in your Database and can be used
   * for reading or writing data to that Database location.
   *
   * You can reference the root or child location in your Database by calling
   * `firebase.database().ref()` or `firebase.database().ref("child/path")`.
   *
   * Writing is done with the `set()` method and reading can be done with the
   * `on()` method. See
   * {@link
   *   https://firebase.google.com/docs/database/web/read-and-write
   *   Read and Write Data on the Web}
   */
  interface Reference extends firebase.database.Query {
    /**
     * Gets a `Reference` for the location at the specified relative path.
     *
     * The relative path can either be a simple child name (for example, "ada") or
     * a deeper slash-separated path (for example, "ada/name/first").
     *
     * @example
     * ```javascript
     * var usersRef = firebase.database().ref('users');
     * var adaRef = usersRef.child('ada');
     * var adaFirstNameRef = adaRef.child('name/first');
     * var path = adaFirstNameRef.toString();
     * // path is now 'https://sample-app.firebaseio.com/users/ada/name/first'
     * ```
     *
     * @param path A relative path from this location to the desired child
     *   location.
     * @return The specified child location.
     */
    child(path: string): firebase.database.Reference;
    /**
     * The last part of the `Reference`'s path.
     *
     * For example, `"ada"` is the key for
     * `https://<DATABASE_NAME>.firebaseio.com/users/ada`.
     *
     * The key of a root `Reference` is `null`.
     *
     * @example
     * ```javascript
     * // The key of a root reference is null
     * var rootRef = firebase.database().ref();
     * var key = rootRef.key;  // key === null
     * ```
     *
     * @example
     * ```javascript
     * // The key of any non-root reference is the last token in the path
     * var adaRef = firebase.database().ref("users/ada");
     * var key = adaRef.key;  // key === "ada"
     * key = adaRef.child("name/last").key;  // key === "last"
     * ```
     */
    key: string | null;
    /**
     * Returns an `OnDisconnect` object - see
     * {@link
     *   https://firebase.google.com/docs/database/web/offline-capabilities
     *   Enabling Offline Capabilities in JavaScript} for more information on how
     * to use it.
     */
    onDisconnect(): firebase.database.OnDisconnect;
    /**
     * The parent location of a `Reference`.
     *
     * The parent of a root `Reference` is `null`.
     *
     * @example
     * ```javascript
     * // The parent of a root reference is null
     * var rootRef = firebase.database().ref();
     * parent = rootRef.parent;  // parent === null
     * ```
     *
     * @example
     * ```javascript
     * // The parent of any non-root reference is the parent location
     * var usersRef = firebase.database().ref("users");
     * var adaRef = firebase.database().ref("users/ada");
     * // usersRef and adaRef.parent represent the same location
     * ```
     */
    parent: firebase.database.Reference | null;
    /**
     * Generates a new child location using a unique key and returns its
     * `Reference`.
     *
     * This is the most common pattern for adding data to a collection of items.
     *
     * If you provide a value to `push()`, the value is written to the
     * generated location. If you don't pass a value, nothing is written to the
     * database and the child remains empty (but you can use the `Reference`
     * elsewhere).
     *
     * The unique keys generated by `push()` are ordered by the current time, so the
     * resulting list of items is chronologically sorted. The keys are also
     * designed to be unguessable (they contain 72 random bits of entropy).
     *
     *
     * See
     * {@link
     *  https://firebase.google.com/docs/database/web/lists-of-data#append_to_a_list_of_data
     *  Append to a list of data}
     * </br>See
     * {@link
     *  https://firebase.googleblog.com/2015/02/the-2120-ways-to-ensure-unique_68.html
     *  The 2^120 Ways to Ensure Unique Identifiers}
     *
     * @example
     * ```javascript
     * var messageListRef = firebase.database().ref('message_list');
     * var newMessageRef = messageListRef.push();
     * newMessageRef.set({
     *   'user_id': 'ada',
     *   'text': 'The Analytical Engine weaves algebraical patterns just as the Jacquard loom weaves flowers and leaves.'
     * });
     * // We've appended a new message to the message_list location.
     * var path = newMessageRef.toString();
     * // path will be something like
     * // 'https://sample-app.firebaseio.com/message_list/-IKo28nwJLH0Nc5XeFmj'
     * ```
     *
     * @param value Optional value to be written at the generated location.
     * @param onComplete Callback called when write to server is
     *   complete.
     * @return Combined `Promise` and `Reference`; resolves when write is complete, but can be
     *   used immediately as the `Reference` to the child location.
     */
    push(
      value?: any,
      onComplete?: (a: Error | null) => any
    ): firebase.database.ThenableReference;
    /**
     * Removes the data at this Database location.
     *
     * Any data at child locations will also be deleted.
     *
     * The effect of the remove will be visible immediately and the corresponding
     * event 'value' will be triggered. Synchronization of the remove to the
     * Firebase servers will also be started, and the returned Promise will resolve
     * when complete. If provided, the onComplete callback will be called
     * asynchronously after synchronization has finished.
     *
     * @example
     * ```javascript
     * var adaRef = firebase.database().ref('users/ada');
     * adaRef.remove()
     *   .then(function() {
     *     console.log("Remove succeeded.")
     *   })
     *   .catch(function(error) {
     *     console.log("Remove failed: " + error.message)
     *   });
     * ```
     *
     * @param onComplete Callback called when write to server is
     *   complete.
     * @return Resolves when remove on server is complete.
     */
    remove(onComplete?: (a: Error | null) => any): Promise<any>;
    /**
     * The root `Reference` of the Database.
     *
     * @example
     * ```javascript
     * // The root of a root reference is itself
     * var rootRef = firebase.database().ref();
     * // rootRef and rootRef.root represent the same location
     * ```
     *
     * @example
     * ```javascript
     * // The root of any non-root reference is the root location
     * var adaRef = firebase.database().ref("users/ada");
     * // rootRef and adaRef.root represent the same location
     * ```
     */
    root: firebase.database.Reference;
    /**
     * Writes data to this Database location.
     *
     * This will overwrite any data at this location and all child locations.
     *
     * The effect of the write will be visible immediately, and the corresponding
     * events ("value", "child_added", etc.) will be triggered. Synchronization of
     * the data to the Firebase servers will also be started, and the returned
     * Promise will resolve when complete. If provided, the `onComplete` callback
     * will be called asynchronously after synchronization has finished.
     *
     * Passing `null` for the new value is equivalent to calling `remove()`; namely,
     * all data at this location and all child locations will be deleted.
     *
     * `set()` will remove any priority stored at this location, so if priority is
     * meant to be preserved, you need to use `setWithPriority()` instead.
     *
     * Note that modifying data with `set()` will cancel any pending transactions
     * at that location, so extreme care should be taken if mixing `set()` and
     * `transaction()` to modify the same data.
     *
     * A single `set()` will generate a single "value" event at the location where
     * the `set()` was performed.
     *
     * @example
     * ```javascript
     * var adaNameRef = firebase.database().ref('users/ada/name');
     * adaNameRef.child('first').set('Ada');
     * adaNameRef.child('last').set('Lovelace');
     * // We've written 'Ada' to the Database location storing Ada's first name,
     * // and 'Lovelace' to the location storing her last name.
     * ```
     *
     * @example
     * ```javascript
     * adaNameRef.set({ first: 'Ada', last: 'Lovelace' });
     * // Exact same effect as the previous example, except we've written
     * // Ada's first and last name simultaneously.
     * ```
     *
     * @example
     * ```javascript
     * adaNameRef.set({ first: 'Ada', last: 'Lovelace' })
     *   .then(function() {
     *     console.log('Synchronization succeeded');
     *   })
     *   .catch(function(error) {
     *     console.log('Synchronization failed');
     *   });
     * // Same as the previous example, except we will also log a message
     * // when the data has finished synchronizing.
     * ```
     *
     * @param value The value to be written (string, number, boolean, object,
     *   array, or null).
     * @param onComplete Callback called when write to server is
     *   complete.
     * @return Resolves when write to server is complete.
     */
    set(value: any, onComplete?: (a: Error | null) => any): Promise<any>;
    /**
     * Sets a priority for the data at this Database location.
     *
     * Applications need not use priority but can order collections by
     * ordinary properties (see
     * {@link
     *  https://firebase.google.com/docs/database/web/lists-of-data#sorting_and_filtering_data
     *  Sorting and filtering data}).
     */
    setPriority(
      priority: string | number | null,
      onComplete: (a: Error | null) => any
    ): Promise<any>;
    /**
     * Writes data the Database location. Like `set()` but also specifies the
     * priority for that data.
     *
     * Applications need not use priority but can order collections by
     * ordinary properties (see
     * {@link
     *  https://firebase.google.com/docs/database/web/lists-of-data#sorting_and_filtering_data
     *  Sorting and filtering data}).
     */
    setWithPriority(
      newVal: any,
      newPriority: string | number | null,
      onComplete?: (a: Error | null) => any
    ): Promise<any>;
    /**
     * Atomically modifies the data at this location.
     *
     * Atomically modify the data at this location. Unlike a normal `set()`, which
     * just overwrites the data regardless of its previous value, `transaction()` is
     * used to modify the existing value to a new value, ensuring there are no
     * conflicts with other clients writing to the same location at the same time.
     *
     * To accomplish this, you pass `transaction()` an update function which is used
     * to transform the current value into a new value. If another client writes to
     * the location before your new value is successfully written, your update
     * function will be called again with the new current value, and the write will
     * be retried. This will happen repeatedly until your write succeeds without
     * conflict or you abort the transaction by not returning a value from your
     * update function.
     *
     * Note: Modifying data with `set()` will cancel any pending transactions at
     * that location, so extreme care should be taken if mixing `set()` and
     * `transaction()` to update the same data.
     *
     * Note: When using transactions with Security and Firebase Rules in place, be
     * aware that a client needs `.read` access in addition to `.write` access in
     * order to perform a transaction. This is because the client-side nature of
     * transactions requires the client to read the data in order to transactionally
     * update it.
     *
     * @example
     * ```javascript
     * // Increment Ada's rank by 1.
     * var adaRankRef = firebase.database().ref('users/ada/rank');
     * adaRankRef.transaction(function(currentRank) {
     *   // If users/ada/rank has never been set, currentRank will be `null`.
     *   return currentRank + 1;
     * });
     * ```
     *
     * @example
     * ```javascript
     * // Try to create a user for ada, but only if the user id 'ada' isn't
     * // already taken
     * var adaRef = firebase.database().ref('users/ada');
     * adaRef.transaction(function(currentData) {
     *   if (currentData === null) {
     *     return { name: { first: 'Ada', last: 'Lovelace' } };
     *   } else {
     *     console.log('User ada already exists.');
     *     return; // Abort the transaction.
     *   }
     * }, function(error, committed, snapshot) {
     *   if (error) {
     *     console.log('Transaction failed abnormally!', error);
     *   } else if (!committed) {
     *     console.log('We aborted the transaction (because ada already exists).');
     *   } else {
     *     console.log('User ada added!');
     *   }
     *   console.log("Ada's data: ", snapshot.val());
     * });
     * ```
     *
     * @param transactionUpdate A developer-supplied function which
     *   will be passed the current data stored at this location (as a JavaScript
     *   object). The function should return the new value it would like written (as
     *   a JavaScript object). If `undefined` is returned (i.e. you return with no
     *   arguments) the transaction will be aborted and the data at this location
     *   will not be modified.
     * @param onComplete A callback
     *   function that will be called when the transaction completes. The callback
     *   is passed three arguments: a possibly-null `Error`, a `boolean` indicating
     *   whether the transaction was committed, and a `DataSnapshot` indicating the
     *   final result. If the transaction failed abnormally, the first argument will
     *   be an `Error` object indicating the failure cause. If the transaction
     *   finished normally, but no data was committed because no data was returned
     *   from `transactionUpdate`, then second argument will be false. If the
     *   transaction completed and committed data to Firebase, the second argument
     *   will be true. Regardless, the third argument will be a `DataSnapshot`
     *   containing the resulting data in this location.
     * @param applyLocally By default, events are raised each time the
     *   transaction update function runs. So if it is run multiple times, you may
     *   see intermediate states. You can set this to false to suppress these
     *   intermediate states and instead wait until the transaction has completed
     *   before events are raised.
     * @return Returns a Promise that can optionally be used instead of the onComplete
     *   callback to handle success and failure.
     */
    transaction(
      transactionUpdate: (a: any) => any,
      onComplete?: (
        a: Error | null,
        b: boolean,
        c: firebase.database.DataSnapshot | null
      ) => any,
      applyLocally?: boolean
    ): Promise<any>;
    /**
     * Writes multiple values to the Database at once.
     *
     * The `values` argument contains multiple property-value pairs that will be
     * written to the Database together. Each child property can either be a simple
     * property (for example, "name") or a relative path (for example,
     * "name/first") from the current location to the data to update.
     *
     * As opposed to the `set()` method, `update()` can be use to selectively update
     * only the referenced properties at the current location (instead of replacing
     * all the child properties at the current location).
     *
     * The effect of the write will be visible immediately, and the corresponding
     * events ('value', 'child_added', etc.) will be triggered. Synchronization of
     * the data to the Firebase servers will also be started, and the returned
     * Promise will resolve when complete. If provided, the `onComplete` callback
     * will be called asynchronously after synchronization has finished.
     *
     * A single `update()` will generate a single "value" event at the location
     * where the `update()` was performed, regardless of how many children were
     * modified.
     *
     * Note that modifying data with `update()` will cancel any pending
     * transactions at that location, so extreme care should be taken if mixing
     * `update()` and `transaction()` to modify the same data.
     *
     * Passing `null` to `update()` will remove the data at this location.
     *
     * See
     * {@link
     *  https://firebase.googleblog.com/2015/09/introducing-multi-location-updates-and_86.html
     *  Introducing multi-location updates and more}.
     *
     * @example
     * ```javascript
     * var adaNameRef = firebase.database().ref('users/ada/name');
     * // Modify the 'first' and 'last' properties, but leave other data at
     * // adaNameRef unchanged.
     * adaNameRef.update({ first: 'Ada', last: 'Lovelace' });
     * ```
     *
     * @param values Object containing multiple values.
     * @param onComplete Callback called when write to server is
     *   complete.
     * @return Resolves when update on server is complete.
     */
    update(values: Object, onComplete?: (a: Error | null) => any): Promise<any>;
  }

  interface ThenableReference
    extends firebase.database.Reference,
      Promise<Reference> {}

  /**
   * Logs debugging information to the console.
   *
   * @example
   * ```javascript
   * // Enable logging
   * firebase.database.enableLogging(true);
   * ```
   *
   * @example
   * ```javascript
   * // Disable logging
   * firebase.database.enableLogging(false);
   * ```
   *
   * @example
   * ```javascript
   * // Enable logging across page refreshes
   * firebase.database.enableLogging(true, true);
   * ```
   *
   * @example
   * ```javascript
   * // Provide custom logger which prefixes log statements with "[FIREBASE]"
   * firebase.database.enableLogging(function(message) {
   *   console.log("[FIREBASE]", message);
   * });
   * ```
   *
   * @param logger Enables logging if `true`;
   *   disables logging if `false`. You can also provide a custom logger function
   *   to control how things get logged.
   * @param persistent Remembers the logging state between page
   *   refreshes if `true`.
   */
  function enableLogging(
    logger?: boolean | ((a: string) => any),
    persistent?: boolean
  ): any;
}

declare namespace firebase.database.ServerValue {
  /**
   * A placeholder value for auto-populating the current timestamp (time
   * since the Unix epoch, in milliseconds) as determined by the Firebase
   * servers.
   *
   * @example
   * ```javascript
   * var sessionsRef = firebase.database().ref("sessions");
   * sessionsRef.push({
   *   startedAt: firebase.database.ServerValue.TIMESTAMP
   * });
   * ```
   */
  var TIMESTAMP: Object;
}

/**
 * @webonly
 */
declare namespace firebase.messaging {
  /**
   * The Firebase Messaging service interface.
   *
   * Do not call this constructor directly. Instead, use
   * {@link firebase.messaging `firebase.messaging()`}.
   *
   * See
   * {@link
   *   https://firebase.google.com/docs/cloud-messaging/js/client
   *   Set Up a JavaScript Firebase Cloud Messaging Client App}
   * for a full guide on how to use the Firebase Messaging service.
   *
   */
  interface Messaging {
    /**
     * To forceably stop a registration token from being used, delete it
     * by calling this method.
     *
     * @param token The token to delete.
     * @return The promise resolves when the token has been
     *   successfully deleted.
     */
    deleteToken(token: string): Promise<boolean>;
    /**
     * After calling `requestPermission()` you can call this method to get an FCM
     * registration token that can be used to send push messages to this user.
     *
     * @return The promise resolves if an FCM token can
     *   be retrieved. This method returns null if the current origin does not have
     *   permission to show notifications.
     */
    getToken(): Promise<string | null>;
    /**
     * When a push message is received and the user is currently on a page
     * for your origin, the message is passed to the page and an `onMessage()`
     * event is dispatched with the payload of the push message.
     *
     * NOTE: These events are dispatched when you have called
     * `setBackgroundMessageHandler()` in your service worker.
     *
     * @param
     *     nextOrObserver This function, or observer object with `next` defined,
     *     is called when a message is received and the user is currently viewing your page.
     * @return To stop listening for messages
     *    execute this returned function.
     */
    onMessage(
      nextOrObserver: firebase.NextFn<any> | firebase.Observer<any>,
      error?: firebase.ErrorFn,
      completed?: firebase.CompleteFn
    ): firebase.Unsubscribe;
    /**
     * You should listen for token refreshes so your web app knows when FCM
     * has invalidated your existing token and you need to call `getToken()`
     * to get a new token.
     *
     * @param
     *     nextOrObserver This function, or observer object with `next` defined,
     *     is called when a token refresh has occurred.
     * @return To stop listening for token
     *   refresh events execute this returned function.
     */
    onTokenRefresh(
      nextOrObserver: firebase.NextFn<any> | firebase.Observer<any>,
      error?: firebase.ErrorFn,
      completed?: firebase.CompleteFn
    ): firebase.Unsubscribe;
    /**
     * Notification permissions are required to send a user push messages.
     * Calling this method displays the permission dialog to the user and
     * resolves if the permission is granted.
     *
     * @return The promise resolves if permission is
     *   granted. Otherwise, the promise is rejected with an error.
     *
     * @deprecated Use Notification.requestPermission() instead.
     * https://developer.mozilla.org/en-US/docs/Web/API/Notification/requestPermission
     */
    requestPermission(): Promise<void>;
    /**
     * FCM directs push messages to your web page's `onMessage()` callback
     * if the user currently has it open. Otherwise, it calls
     * your callback passed into `setBackgroundMessageHandler()`.
     *
     * Your callback should return a promise that, once resolved, has
     * shown a notification.
     *
     * @param callback The function to handle the push message.
     */
    setBackgroundMessageHandler(
      callback: (payload: any) => Promise<any> | void
    ): void;
    /**
     * To use your own service worker for receiving push messages, you
     * can pass in your service worker registration in this method.
     *
     * @param registration The service worker
     *   registration you wish to use for push messaging.
     */
    useServiceWorker(registration: ServiceWorkerRegistration): void;
    usePublicVapidKey(b64PublicKey: string): void;
  }

  function isSupported(): boolean;
}

/**
 * @webonly
 */
declare namespace firebase.storage {
  /**
   * The full set of object metadata, including read-only properties.
   */
  interface FullMetadata extends firebase.storage.UploadMetadata {
    /**
     * The bucket this object is contained in.
     */
    bucket: string;
    /**
     * @deprecated
     * Use Reference.getDownloadURL instead. This property will be removed in a
     * future release.
     */
    downloadURLs: string[];
    /**
     * The full path of this object.
     */
    fullPath: string;
    /**
     * The object's generation.
     * @see {@link https://cloud.google.com/storage/docs/generations-preconditions}
     */
    generation: string;
    /**
     * The object's metageneration.
     * @see {@link https://cloud.google.com/storage/docs/generations-preconditions}
     */
    metageneration: string;
    /**
     * The short name of this object, which is the last component of the full path.
     * For example, if fullPath is 'full/path/image.png', name is 'image.png'.
     */
    name: string;
    /**
     * The size of this object, in bytes.
     */
    size: number;
    /**
     * A date string representing when this object was created.
     */
    timeCreated: string;
    /**
     * A date string representing when this object was last updated.
     */
    updated: string;
  }

  /**
   * Represents a reference to a Google Cloud Storage object. Developers can
   * upload, download, and delete objects, as well as get/set object metadata.
   */
  interface Reference {
    /**
     * The name of the bucket containing this reference's object.
     */
    bucket: string;
    /**
     * Returns a reference to a relative path from this reference.
     * @param path The relative path from this reference.
     *     Leading, trailing, and consecutive slashes are removed.
     * @return The reference to the given path.
     */
    child(path: string): firebase.storage.Reference;
    /**
     * Deletes the object at this reference's location.
     * @return A Promise that resolves if the deletion
     *     succeeded and rejects if it failed, including if the object didn't exist.
     */
    delete(): Promise<any>;
    /**
     * The full path of this object.
     */
    fullPath: string;
    /**
     * Fetches a long lived download URL for this object.
     * @return A Promise that resolves with the download
     *     URL or rejects if the fetch failed, including if the object did not
     *     exist.
     */
    getDownloadURL(): Promise<any>;
    /**
     * Fetches metadata for the object at this location, if one exists.
     * @return A Promise that
     *     resolves with the metadata, or rejects if the fetch failed, including if
     *     the object did not exist.
     */
    getMetadata(): Promise<any>;
    /**
     * The short name of this object, which is the last component of the full path.
     * For example, if fullPath is 'full/path/image.png', name is 'image.png'.
     */
    name: string;
    /**
     * A reference pointing to the parent location of this reference, or null if
     * this reference is the root.
     */
    parent: firebase.storage.Reference | null;
    /**
     * Uploads data to this reference's location.
     * @param data The data to upload.
     * @param metadata Metadata for the newly
     *     uploaded object.
     * @return An object that can be used to monitor
     *     and manage the upload.
     */
    put(
      data: Blob | Uint8Array | ArrayBuffer,
      metadata?: firebase.storage.UploadMetadata
    ): firebase.storage.UploadTask;
    /**
     * Uploads string data to this reference's location.
     * @param data The string to upload.
     * @param format The format of the string to
     *     upload.
     * @param metadata Metadata for the newly
     *     uploaded object.
     * @throws If the format is not an allowed format, or if the given string
     *     doesn't conform to the specified format.
     */
    putString(
      data: string,
      format?: firebase.storage.StringFormat,
      metadata?: firebase.storage.UploadMetadata
    ): firebase.storage.UploadTask;
    /**
     * A reference to the root of this reference's bucket.
     */
    root: firebase.storage.Reference;
    /**
     * The storage service associated with this reference.
     */
    storage: firebase.storage.Storage;
    /**
     * Returns a gs:// URL for this object in the form
     *   `gs://<bucket>/<path>/<to>/<object>`
     * @return The gs:// URL.
     */
    toString(): string;
    /**
     * Updates the metadata for the object at this location, if one exists.
     * @param metadata The new metadata.
     *     Setting a property to 'null' removes it on the server, while leaving
     *     a property as 'undefined' has no effect.
     * @return A Promise that
     *     resolves with the full updated metadata or rejects if the updated failed,
     *     including if the object did not exist.
     */
    updateMetadata(metadata: firebase.storage.SettableMetadata): Promise<any>;
    /**
     * List all items (files) and prefixes (folders) under this storage reference.
     *
     * This is a helper method for calling `list()` repeatedly until there are
     * no more results. The default pagination size is 1000.
     *
     * Note: The results may not be consistent if objects are changed while this
     * operation is running.
     *
     * Warning: `listAll` may potentially consume too many resources if there are
     * too many results.
     *
     * @return A Promise that resolves with all the items and prefixes under
     *      the current storage reference. `prefixes` contains references to
     *      sub-directories and `items` contains references to objects in this
     *      folder. `nextPageToken` is never returned.
     */
    listAll(): Promise<ListResult>;
    /**
     * List items (files) and prefixes (folders) under this storage reference.
     *
     * List API is only available for Firebase Rules Version 2.
     *
     * GCS is a key-blob store. Firebase Storage imposes the semantic of '/'
     * delimited folder structure.
     * Refer to GCS's List API if you want to learn more.
     *
     * To adhere to Firebase Rules's Semantics, Firebase Storage does not
     * support objects whose paths end with "/" or contain two consecutive
     * "/"s. Firebase Storage List API will filter these unsupported objects.
     * `list()` may fail if there are too many unsupported objects in the bucket.
     *
     * @param options See `ListOptions` for details.
     * @return A Promise that resolves with the items and prefixes.
     *      `prefixes` contains references to sub-folders and `items`
     *      contains references to objects in this folder. `nextPageToken`
     *      can be used to get the rest of the results.
     */
    list(options?: ListOptions): Promise<ListResult>;
  }

  /**
   * Result returned by list().
   */
  interface ListResult {
    /**
     * References to prefixes (sub-folders). You can call list() on them to
     * get its contents.
     *
     * Folders are implicit based on '/' in the object paths.
     * For example, if a bucket has two objects '/a/b/1' and '/a/b/2', list('/a')
     * will return '/a/b' as a prefix.
     */
    prefixes: Reference[];
    /**
     * Objects in this directory.
     * You can call getMetadate() and getDownloadUrl() on them.
     */
    items: Reference[];
    /**
     * If set, there might be more results for this list. Use this token to resume the list.
     */
    nextPageToken: string | null;
  }

  /**
   * The options `list()` accepts.
   */
  interface ListOptions {
    /**
     * If set, limits the total number of `prefixes` and `items` to return.
     * The default and maximum maxResults is 1000.
     */
    maxResults?: number | null;
    /**
     * The `nextPageToken` from a previous call to `list()`. If provided,
     * listing is resumed from the previous position.
     */
    pageToken?: string | null;
  }

  /**
   * Object metadata that can be set at any time.
   */
  interface SettableMetadata {
    /**
     * Served as the 'Cache-Control' header on object download.
     */
    cacheControl?: string | null;
    contentDisposition?: string | null;
    /**
     * Served as the 'Content-Encoding' header on object download.
     */
    contentEncoding?: string | null;
    /**
     * Served as the 'Content-Language' header on object download.
     */
    contentLanguage?: string | null;
    /**
     * Served as the 'Content-Type' header on object download.
     */
    contentType?: string | null;
    /**
     * Additional user-defined custom metadata.
     */
    customMetadata?: {
      [/* warning: coerced from ? */ key: string]: string;
    } | null;
  }

  /**
   * The Firebase Storage service interface.
   *
   * Do not call this constructor directly. Instead, use
   * {@link firebase.storage `firebase.storage()`}.
   *
   * See
   * {@link
   *   https://firebase.google.com/docs/storage/web/start/
   *   Get Started on Web}
   * for a full guide on how to use the Firebase Storage service.
   */
  interface Storage {
    /**
     * The {@link firebase.app.App app} associated with the `Storage` service
     * instance.
     *
     * @example
     * ```javascript
     * var app = storage.app;
     * ```
     */
    app: firebase.app.App;
    /**
     * The maximum time to retry operations other than uploads or downloads in
     * milliseconds.
     */
    maxOperationRetryTime: number;
    /**
     * The maximum time to retry uploads in milliseconds.
     */
    maxUploadRetryTime: number;
    /**
     * Returns a reference for the given path in the default bucket.
     * @param path A relative path to initialize the reference with,
     *     for example `path/to/image.jpg`. If not passed, the returned reference
     *     points to the bucket root.
     * @return A reference for the given path.
     */
    ref(path?: string): firebase.storage.Reference;
    /**
     * Returns a reference for the given absolute URL.
     * @param url A URL in the form: <br />
     *     1) a gs:// URL, for example `gs://bucket/files/image.png` <br />
     *     2) a download URL taken from object metadata. <br />
     *     @see {@link firebase.storage.FullMetadata.prototype.downloadURLs}
     * @return A reference for the given URL.
     */
    refFromURL(url: string): firebase.storage.Reference;
    /**
     * @param time The new maximum operation retry time in milliseconds.
     * @see {@link firebase.storage.Storage.prototype.maxOperationRetryTime}
     */
    setMaxOperationRetryTime(time: number): any;
    /**
     * @param time The new maximum upload retry time in milliseconds.
     * @see {@link firebase.storage.Storage.prototype.maxUploadRetryTime}
     */
    setMaxUploadRetryTime(time: number): any;
  }

  /**
   * @enum {string}
   * An enumeration of the possible string formats for upload.
   */
  type StringFormat = string;
  var StringFormat: {
    /**
     * Indicates the string should be interpreted as base64-encoded data.
     * Padding characters (trailing '='s) are optional.
     * Example: The string 'rWmO++E6t7/rlw==' becomes the byte sequence
     * ad 69 8e fb e1 3a b7 bf eb 97
     */
    BASE64: StringFormat;
    /**
     * Indicates the string should be interpreted as base64url-encoded data.
     * Padding characters (trailing '='s) are optional.
     * Example: The string 'rWmO--E6t7_rlw==' becomes the byte sequence
     * ad 69 8e fb e1 3a b7 bf eb 97
     */
    BASE64URL: StringFormat;
    /**
     * Indicates the string is a data URL, such as one obtained from
     * canvas.toDataURL().
     * Example: the string 'data:application/octet-stream;base64,aaaa'
     * becomes the byte sequence
     * 69 a6 9a
     * (the content-type "application/octet-stream" is also applied, but can
     * be overridden in the metadata object).
     */
    DATA_URL: StringFormat;
    /**
     * Indicates the string should be interpreted "raw", that is, as normal text.
     * The string will be interpreted as UTF-16, then uploaded as a UTF-8 byte
     * sequence.
     * Example: The string 'Hello! \ud83d\ude0a' becomes the byte sequence
     * 48 65 6c 6c 6f 21 20 f0 9f 98 8a
     */
    RAW: StringFormat;
  };

  /**
   * An event that is triggered on a task.
   * @enum {string}
   * @see {@link firebase.storage.UploadTask.prototype.on}
   */
  type TaskEvent = string;
  var TaskEvent: {
    /**
     * For this event,
     * <ul>
     *   <li>The `next` function is triggered on progress updates and when the
     *       task is paused/resumed with a
     *       {@link firebase.storage.UploadTaskSnapshot} as the first
     *       argument.</li>
     *   <li>The `error` function is triggered if the upload is canceled or fails
     *       for another reason.</li>
     *   <li>The `complete` function is triggered if the upload completes
     *       successfully.</li>
     * </ul>
     */
    STATE_CHANGED: TaskEvent;
  };

  /**
   * Represents the current state of a running upload.
   * @enum {string}
   */
  type TaskState = string;
  var TaskState: {
    CANCELED: TaskState;
    ERROR: TaskState;
    PAUSED: TaskState;
    RUNNING: TaskState;
    SUCCESS: TaskState;
  };

  /**
   * Object metadata that can be set at upload.
   */
  interface UploadMetadata extends firebase.storage.SettableMetadata {
    /**
     * A Base64-encoded MD5 hash of the object being uploaded.
     */
    md5Hash?: string | null;
  }

  /**
   * Represents the process of uploading an object. Allows you to monitor and
   * manage the upload.
   */
  interface UploadTask {
    /**
     * Cancels a running task. Has no effect on a complete or failed task.
     * @return True if the cancel had an effect.
     */
    cancel(): boolean;
    /**
     * Equivalent to calling `then(null, onRejected)`.
     */
    catch(onRejected: (a: Error) => any): Promise<any>;
    /**
     * Listens for events on this task.
     *
     * Events have three callback functions (referred to as `next`, `error`, and
     * `complete`).
     *
     * If only the event is passed, a function that can be used to register the
     * callbacks is returned. Otherwise, the callbacks are passed after the event.
     *
     * Callbacks can be passed either as three separate arguments <em>or</em> as the
     * `next`, `error`, and `complete` properties of an object. Any of the three
     * callbacks is optional, as long as at least one is specified. In addition,
     * when you add your callbacks, you get a function back. You can call this
     * function to unregister the associated callbacks.
     *
     * @example **Pass callbacks separately or in an object.**
     * ```javascript
     * var next = function(snapshot) {};
     * var error = function(error) {};
     * var complete = function() {};
     *
     * // The first example.
     * uploadTask.on(
     *     firebase.storage.TaskEvent.STATE_CHANGED,
     *     next,
     *     error,
     *     complete);
     *
     * // This is equivalent to the first example.
     * uploadTask.on(firebase.storage.TaskEvent.STATE_CHANGED, {
     *   'next': next,
     *   'error': error,
     *   'complete': complete
     * });
     *
     * // This is equivalent to the first example.
     * var subscribe = uploadTask.on(firebase.storage.TaskEvent.STATE_CHANGED);
     * subscribe(next, error, complete);
     *
     * // This is equivalent to the first example.
     * var subscribe = uploadTask.on(firebase.storage.TaskEvent.STATE_CHANGED);
     * subscribe({
     *   'next': next,
     *   'error': error,
     *   'complete': complete
     * });
     * ```
     *
     * @example **Any callback is optional.**
     * ```javascript
     * // Just listening for completion, this is legal.
     * uploadTask.on(
     *     firebase.storage.TaskEvent.STATE_CHANGED,
     *     null,
     *     null,
     *     function() {
     *       console.log('upload complete!');
     *     });
     *
     * // Just listening for progress/state changes, this is legal.
     * uploadTask.on(firebase.storage.TaskEvent.STATE_CHANGED, function(snapshot) {
     *   var percent = snapshot.bytesTransferred / snapshot.totalBytes * 100;
     *   console.log(percent + "% done");
     * });
     *
     * // This is also legal.
     * uploadTask.on(firebase.storage.TaskEvent.STATE_CHANGED, {
     *   'complete': function() {
     *     console.log('upload complete!');
     *   }
     * });
     * ```
     *
     * @example **Use the returned function to remove callbacks.**
     * ```javascript
     * var unsubscribe = uploadTask.on(
     *     firebase.storage.TaskEvent.STATE_CHANGED,
     *     function(snapshot) {
     *       var percent = snapshot.bytesTransferred / snapshot.totalBytes * 100;
     *       console.log(percent + "% done");
     *       // Stop after receiving one update.
     *       unsubscribe();
     *     });
     *
     * // This code is equivalent to the above.
     * var handle = uploadTask.on(firebase.storage.TaskEvent.STATE_CHANGED);
     * unsubscribe = handle(function(snapshot) {
     *   var percent = snapshot.bytesTransferred / snapshot.totalBytes * 100;
     *   console.log(percent + "% done");
     *   // Stop after receiving one update.
     *   unsubscribe();
     * });
     * ```
     *
     * @param event The event to listen for.
     * @param nextOrObserver
     *     The `next` function, which gets called for each item in
     *     the event stream, or an observer object with some or all of these three
     *     properties (`next`, `error`, `complete`).
     * @param error A function that gets called with an Error
     *     if the event stream ends due to an error.
     * @param complete A function that gets called if the
     *     event stream ends normally.
     * @return
     *     If only the event argument is passed, returns a function you can use to
     *     add callbacks (see the examples above). If more than just the event
     *     argument is passed, returns a function you can call to unregister the
     *     callbacks.
     */
    on(
      event: firebase.storage.TaskEvent,
      nextOrObserver?:
        | firebase.Observer<UploadTaskSnapshot>
        | null
        | ((a: UploadTaskSnapshot) => any),
      error?: ((a: Error) => any) | null,
      complete?: (firebase.Unsubscribe) | null
    ): Function;
    /**
     * Pauses a running task. Has no effect on a paused or failed task.
     * @return True if the pause had an effect.
     */
    pause(): boolean;
    /**
     * Resumes a paused task. Has no effect on a running or failed task.
     * @return True if the resume had an effect.
     */
    resume(): boolean;
    /**
     * A snapshot of the current task state.
     */
    snapshot: firebase.storage.UploadTaskSnapshot;
    /**
     * This object behaves like a Promise, and resolves with its snapshot data when
     * the upload completes.
     * @param onFulfilled
     *     The fulfillment callback. Promise chaining works as normal.
     * @param onRejected The rejection callback.
     */
    then(
      onFulfilled?: ((a: firebase.storage.UploadTaskSnapshot) => any) | null,
      onRejected?: ((a: Error) => any) | null
    ): Promise<any>;
  }

  /**
   * Holds data about the current state of the upload task.
   */
  interface UploadTaskSnapshot {
    /**
     * The number of bytes that have been successfully uploaded so far.
     */
    bytesTransferred: number;
    /**
     * @deprecated
     * Use Reference.getDownloadURL instead. This property will be removed in a
     * future release.
     */
    downloadURL: string | null;
    /**
     * Before the upload completes, contains the metadata sent to the server.
     * After the upload completes, contains the metadata sent back from the server.
     */
    metadata: firebase.storage.FullMetadata;
    /**
     * The reference that spawned this snapshot's upload task.
     */
    ref: firebase.storage.Reference;
    /**
     * The current state of the task.
     */
    state: firebase.storage.TaskState;
    /**
     * The task of which this is a snapshot.
     */
    task: firebase.storage.UploadTask;
    /**
     * The total number of bytes to be uploaded.
     */
    totalBytes: number;
  }
}

declare namespace firebase.firestore {
  /**
   * Document data (for use with `DocumentReference.set()`) consists of fields
   * mapped to values.
   */
  export type DocumentData = { [field: string]: any };

  /**
   * Update data (for use with `DocumentReference.update()`) consists of field
   * paths (e.g. 'foo' or 'foo.baz') mapped to values. Fields that contain dots
   * reference nested fields within the document.
   */
  export type UpdateData = { [fieldPath: string]: any };

  /**
   * Constant used to indicate the LRU garbage collection should be disabled.
   * Set this value as the `cacheSizeBytes` on the settings passed to the
   * `Firestore` instance.
   */
  export const CACHE_SIZE_UNLIMITED: number;

  /**
   * Specifies custom configurations for your Cloud Firestore instance.
   * You must set these before invoking any other methods.
   */
  export interface Settings {
    /** The hostname to connect to. */
    host?: string;
    /** Whether to use SSL when connecting. */
    ssl?: boolean;

    /**
     * Specifies whether to use `Timestamp` objects for timestamp fields in
     * `DocumentSnapshot`s. This is enabled by default and should not be
     * disabled.
     *
     * Previously, Firestore returned timestamp fields as `Date` but `Date`
     * only supports millisecond precision, which leads to truncation and
     * causes unexpected behavior when using a timestamp from a snapshot as a
     * part of a subsequent query.
     *
     * So now Firestore returns `Timestamp` values instead of `Date`, avoiding
     * this kind of problem.
     *
     * To opt into the old behavior of returning `Date` objects, you can
     * temporarily set `timestampsInSnapshots` to false.
     *
     * @deprecated This setting will be removed in a future release. You should
     * update your code to expect `Timestamp` objects and stop using the
     * `timestampsInSnapshots` setting.
     */
    timestampsInSnapshots?: boolean;

    /**
     * An approximate cache size threshold for the on-disk data. If the cache grows beyond this
     * size, Firestore will start removing data that hasn't been recently used. The size is not a
     * guarantee that the cache will stay below that size, only that if the cache exceeds the given
     * size, cleanup will be attempted.
     *
     * The default value is 40 MB. The threshold must be set to at least 1 MB, and can be set to
     * CACHE_SIZE_UNLIMITED to disable garbage collection.
     */
    cacheSizeBytes?: number;

    /**
     * Forces the SDK’s underlying network transport (WebChannel) to use
     * long-polling. Each response from the backend will be closed immediately
     * after the backend sends data (by default responses are kept open in
     * case the backend has more data to send). This avoids incompatibility
     * issues with certain proxies, antivirus software, etc. that incorrectly
     * buffer traffic indefinitely. Use of this option will cause some
     * performance degradation though.
     *
     * This setting may be removed in a future release. If you find yourself
     * using it to work around a specific network reliability issue, please
     * tell us about it in
     * https://github.com/firebase/firebase-js-sdk/issues/1674.
     *
     * @webonly
     */
    experimentalForceLongPolling?: boolean;
  }

  /**
   * Settings that can be passed to Firestore.enablePersistence() to configure
   * Firestore persistence.
   */
  export interface PersistenceSettings {
    /**
     * Whether to synchronize the in-memory state of multiple tabs. Setting this
     * to 'true' in all open tabs enables shared access to local persistence,
     * shared execution of queries and latency-compensated local document updates
     * across all connected instances.
     *
     * To enable this mode, `synchronizeTabs:true` needs to be set globally in all
     * active tabs. If omitted or set to 'false', `enablePersistence()` will fail
     * in all but the first tab.
     */
    synchronizeTabs?: boolean;

    /**
     * Whether to synchronize the in-memory state of multiple tabs. Setting this
     * to 'true' in all open tabs enables shared access to local persistence,
     * shared execution of queries and latency-compensated local document updates
     * across all connected instances.
     *
     * @deprecated This setting is deprecated. To enabled synchronization between
     * multiple tabs, please use `synchronizeTabs: true` instead.
     */
    experimentalTabSynchronization?: boolean;
  }

  export type LogLevel = 'debug' | 'error' | 'silent';

  /**
   * Sets the verbosity of Cloud Firestore logs (debug, error, or silent).
   *
   * @param logLevel
   *   The verbosity you set for activity and error logging. Can be any of
   *   the following values:
   *
   *   <ul>
   *     <li><code>debug</code> for the most verbose logging level, primarily for
   *     dubugging.</li>
   *     <li><code>error</code> to log errors only.</li>
   *     <li><code>silent</code> to turn off logging.</li>
   *   </ul>
   */
  export function setLogLevel(logLevel: LogLevel): void;

  /**
   * The Cloud Firestore service interface.
   *
   * Do not call this constructor directly. Instead, use
   * {@link firebase.firestore `firebase.firestore()`}.
   */
  export class Firestore {
    private constructor();
    /**
     * Specifies custom settings to be used to configure the `Firestore`
     * instance. Must be set before invoking any other methods.
     *
     * @param settings The settings to use.
     */
    settings(settings: Settings): void;

    /**
     * Attempts to enable persistent storage, if possible.
     *
     * Must be called before any other methods (other than settings() and
     * clearPersistence()).
     *
     * If this fails, enablePersistence() will reject the promise it returns.
     * Note that even after this failure, the firestore instance will remain
     * usable, however offline persistence will be disabled.
     *
     * There are several reasons why this can fail, which can be identified by
     * the `code` on the error.
     *
     *   * failed-precondition: The app is already open in another browser tab.
     *   * unimplemented: The browser is incompatible with the offline
     *     persistence implementation.
     *
     * @param settings Optional settings object to configure persistence.
     * @return A promise that represents successfully enabling persistent
     * storage.
     */
    enablePersistence(settings?: PersistenceSettings): Promise<void>;

    /**
     * Gets a `CollectionReference` instance that refers to the collection at
     * the specified path.
     *
     * @param collectionPath A slash-separated path to a collection.
     * @return The `CollectionReference` instance.
     */
    collection(collectionPath: string): CollectionReference;

    /**
     * Gets a `DocumentReference` instance that refers to the document at the
     * specified path.
     *
     * @param documentPath A slash-separated path to a document.
     * @return The `DocumentReference` instance.
     */
    doc(documentPath: string): DocumentReference;

    /**
     * Creates and returns a new Query that includes all documents in the
     * database that are contained in a collection or subcollection with the
     * given collectionId.
     *
     * @param collectionId Identifies the collections to query over. Every
     * collection or subcollection with this ID as the last segment of its path
     * will be included. Cannot contain a slash.
     * @return The created Query.
     */
    collectionGroup(collectionId: string): Query;

    /**
     * Executes the given `updateFunction` and then attempts to commit the changes
     * applied within the transaction. If any document read within the transaction
     * has changed, Cloud Firestore retries the `updateFunction`. If it fails to
     * commit after 5 attempts, the transaction fails.
     *
     * The maximum number of writes allowed in a single transaction is 500, but
     * note that each usage of `FieldValue.serverTimestamp()`,
     * `FieldValue.arrayUnion()`, `FieldValue.arrayRemove()`, or
     * `FieldValue.increment()` inside a transaction counts as an additional write.
     *
     * @param updateFunction
     *   The function to execute within the transaction context.
     *
     * @return
     *   If the transaction completed successfully or was explicitly aborted
     *   (the `updateFunction` returned a failed promise),
     *   the promise returned by the updateFunction is returned here. Else, if the
     *   transaction failed, a rejected promise with the corresponding failure
     *   error will be returned.
     */
    runTransaction<T>(
      updateFunction: (transaction: Transaction) => Promise<T>
    ): Promise<T>;

    /**
     * Creates a write batch, used for performing multiple writes as a single
     * atomic operation. The maximum number of writes allowed in a single WriteBatch
     * is 500, but note that each usage of `FieldValue.serverTimestamp()`,
     * `FieldValue.arrayUnion()`, `FieldValue.arrayRemove()`, or
     * `FieldValue.increment()` inside a WriteBatch counts as an additional write.
     *
     * @return
     *   A `WriteBatch` that can be used to atomically execute multiple writes.
     */
    batch(): WriteBatch;

    /**
     * The {@link firebase.app.App app} associated with this `Firestore` service
     * instance.
     */
    app: firebase.app.App;

    /**
     * Clears the persistent storage. This includes pending writes and cached
     * documents.
     *
     * Must be called while the firestore instance is not started (after the app
     * is shutdown or when the app is first initialized). On startup, this
     * method must be called before other methods (other than settings()). If
     * the firestore instance is still running, the promise will be rejected
     * with the error code of `failed-precondition`.
     *
     * Note: clearPersistence() is primarily intended to help write reliable
     * tests that use Cloud Firestore. It uses an efficient mechanism for
     * dropping existing data but does not attempt to securely overwrite or
     * otherwise make cached data unrecoverable. For applications that are
     * sensitive to the disclosure of cached data in between user sessions, we
     * strongly recommend not enabling persistence at all.
     *
     * @return A promise that is resolved when the persistent storage is
     * cleared. Otherwise, the promise is rejected with an error.
     */
    clearPersistence(): Promise<void>;

    /**
     * Re-enables use of the network for this Firestore instance after a prior
     * call to {@link firebase.firestore.Firestore.disableNetwork
     * `disableNetwork()`}.
     *
     * @return A promise that is resolved once the network has been
     *   enabled.
     */
    enableNetwork(): Promise<void>;

    /**
     * Disables network usage for this instance. It can be re-enabled via
     * {@link firebase.firestore.Firestore.enableNetwork `enableNetwork()`}. While
     * the network is disabled, any snapshot listeners or get() calls will return
     * results from cache, and any write operations will be queued until the network
     * is restored.
     *
     * @return A promise that is resolved once the network has been
     *   disabled.
     */
    disableNetwork(): Promise<void>;

    /**
     * Waits until all currently pending writes for the active user have been acknowledged by the
     * backend.
     *
     * The returned Promise resolves immediately if there are no outstanding writes. Otherwise, the
     * Promise waits for all previously issued writes (including those written in a previous app
     * session), but it does not wait for writes that were added after the method is called. If you
     * want to wait for additional writes, call `waitForPendingWrites()` again.
     *
     * Any outstanding `waitForPendingWrites()` Promises are rejected during user changes.
     *
     * @return A Promise which resolves when all currently pending writes have been
     * acknowledged by the backend.
     */
    waitForPendingWrites(): Promise<void>;

    /**
     * Attaches a listener for a snapshots-in-sync event. The snapshots-in-sync
     * event indicates that all listeners affected by a given change have fired,
     * even if a single server-generated change affects multiple listeners.
     *
     * NOTE: The snapshots-in-sync event only indicates that listeners are in sync
     * with each other, but does not relate to whether those snapshots are in sync
     * with the server. Use SnapshotMetadata in the individual listeners to
     * determine if a snapshot is from the cache or the server.
     *
     * @param observer A single object containing `next` and `error` callbacks.
     * @return An unsubscribe function that can be called to cancel the snapshot
     * listener.
     */
    onSnapshotsInSync(observer: {
      next?: (value: void) => void;
      error?: (error: Error) => void;
      complete?: () => void;
    }): () => void;

    /**
     * Attaches a listener for a snapshots-in-sync event. The snapshots-in-sync
     * event indicates that all listeners affected by a given change have fired,
     * even if a single server-generated change affects multiple listeners.
     *
     * NOTE: The snapshots-in-sync event only indicates that listeners are in sync
     * with each other, but does not relate to whether those snapshots are in sync
     * with the server. Use SnapshotMetadata in the individual listeners to
     * determine if a snapshot is from the cache or the server.
     *
     * @param onSync A callback to be called every time all snapshot listeners are
     * in sync with each other.
     * @return An unsubscribe function that can be called to cancel the snapshot
     * listener.
     */
    onSnapshotsInSync(onSync: () => void): () => void;

    /**
     * Terminates this Firestore instance.
     *
     * After calling `terminate()` only the `clearPersistence()` method may be used. Any other method
     * will throw a `FirestoreError`.
     *
     * To restart after termination, create a new instance of FirebaseFirestore with
     * `firebase.firestore()`.
     *
     * Termination does not cancel any pending writes, and any promises that are awaiting a response
     * from the server will not be resolved. If you have persistence enabled, the next time you
     * start this instance, it will resume sending these writes to the server.
     *
     * Note: Under normal circumstances, calling `terminate()` is not required. This
     * method is useful only when you want to force this instance to release all of its resources or
     * in combination with `clearPersistence()` to ensure that all local state is destroyed
     * between test runs.
     *
     * @return A promise that is resolved when the instance has been successfully terminated.
     */
    terminate(): Promise<void>;

    /**
     * @hidden
     */
    INTERNAL: { delete: () => Promise<void> };
  }

  /**
   * An immutable object representing a geo point in Firestore. The geo point
   * is represented as latitude/longitude pair.
   *
   * Latitude values are in the range of [-90, 90].
   * Longitude values are in the range of [-180, 180].
   */
  export class GeoPoint {
    /**
     * Creates a new immutable GeoPoint object with the provided latitude and
     * longitude values.
     * @param latitude The latitude as number between -90 and 90.
     * @param longitude The longitude as number between -180 and 180.
     */
    constructor(latitude: number, longitude: number);

    /**
     * The latitude of this GeoPoint instance.
     */
    readonly latitude: number;
    /**
     * The longitude of this GeoPoint instance.
     */
    readonly longitude: number;

    /**
     * Returns true if this `GeoPoint` is equal to the provided one.
     *
     * @param other The `GeoPoint` to compare against.
     * @return true if this `GeoPoint` is equal to the provided one.
     */
    isEqual(other: GeoPoint): boolean;
  }

  /**
   * A Timestamp represents a point in time independent of any time zone or
   * calendar, represented as seconds and fractions of seconds at nanosecond
   * resolution in UTC Epoch time.
   *
   * It is encoded using the Proleptic Gregorian
   * Calendar which extends the Gregorian calendar backwards to year one. It is
   * encoded assuming all minutes are 60 seconds long, i.e. leap seconds are
   * "smeared" so that no leap second table is needed for interpretation. Range is
   * from 0001-01-01T00:00:00Z to 9999-12-31T23:59:59.999999999Z.
   *
   * @see https://github.com/google/protobuf/blob/master/src/google/protobuf/timestamp.proto
   */
  export class Timestamp {
    /**
     * Creates a new timestamp with the current date, with millisecond precision.
     *
     * @return a new timestamp representing the current date.
     */
    static now(): Timestamp;

    /**
     * Creates a new timestamp from the given date.
     *
     * @param date The date to initialize the `Timestamp` from.
     * @return A new `Timestamp` representing the same point in time as the given
     *     date.
     */
    static fromDate(date: Date): Timestamp;

    /**
     * Creates a new timestamp from the given number of milliseconds.
     *
     * @param milliseconds Number of milliseconds since Unix epoch
     *     1970-01-01T00:00:00Z.
     * @return A new `Timestamp` representing the same point in time as the given
     *     number of milliseconds.
     */
    static fromMillis(milliseconds: number): Timestamp;

    /**
     * Creates a new timestamp.
     *
     * @param seconds The number of seconds of UTC time since Unix epoch
     *     1970-01-01T00:00:00Z. Must be from 0001-01-01T00:00:00Z to
     *     9999-12-31T23:59:59Z inclusive.
     * @param nanoseconds The non-negative fractions of a second at nanosecond
     *     resolution. Negative second values with fractions must still have
     *     non-negative nanoseconds values that count forward in time. Must be
     *     from 0 to 999,999,999 inclusive.
     */
    constructor(seconds: number, nanoseconds: number);

    readonly seconds: number;
    readonly nanoseconds: number;

    /**
     * Convert a Timestamp to a JavaScript `Date` object. This conversion causes
     * a loss of precision since `Date` objects only support millisecond precision.
     *
     * @return JavaScript `Date` object representing the same point in time as
     *     this `Timestamp`, with millisecond precision.
     */
    toDate(): Date;

    /**
     * Convert a timestamp to a numeric timestamp (in milliseconds since epoch).
     * This operation causes a loss of precision.
     *
     * @return The point in time corresponding to this timestamp, represented as
     *     the number of milliseconds since Unix epoch 1970-01-01T00:00:00Z.
     */
    toMillis(): number;

    /**
     * Returns true if this `Timestamp` is equal to the provided one.
     *
     * @param other The `Timestamp` to compare against.
     * @return true if this `Timestamp` is equal to the provided one.
     */
    isEqual(other: Timestamp): boolean;
  }

  /**
   * An immutable object representing an array of bytes.
   */
  export class Blob {
    private constructor();

    /**
     * Creates a new Blob from the given Base64 string, converting it to
     * bytes.
     *
     * @param base64
     *   The Base64 string used to create the Blob object.
     */
    static fromBase64String(base64: string): Blob;

    /**
     * Creates a new Blob from the given Uint8Array.
     *
     * @param array
     *   The Uint8Array used to create the Blob object.
     */
    static fromUint8Array(array: Uint8Array): Blob;

    /**
     * Returns the bytes of a Blob as a Base64-encoded string.
     *
     * @return
     *   The Base64-encoded string created from the Blob object.
     */
    public toBase64(): string;

    /**
     * Returns the bytes of a Blob in a new Uint8Array.
     *
     * @return
     *   The Uint8Array created from the Blob object.
     */
    public toUint8Array(): Uint8Array;

    /**
     * Returns true if this `Blob` is equal to the provided one.
     *
     * @param other The `Blob` to compare against.
     * @return true if this `Blob` is equal to the provided one.
     */
    isEqual(other: Blob): boolean;
  }

  /**
   * A reference to a transaction.
   * The `Transaction` object passed to a transaction's updateFunction provides
   * the methods to read and write data within the transaction context. See
   * `Firestore.runTransaction()`.
   */
  export class Transaction {
    private constructor();

    /**
     * Reads the document referenced by the provided `DocumentReference.`
     *
     * @param documentRef A reference to the document to be read.
     * @return A DocumentSnapshot for the read data.
     */
    get(documentRef: DocumentReference): Promise<DocumentSnapshot>;

    /**
     * Writes to the document referred to by the provided `DocumentReference`.
     * If the document does not exist yet, it will be created. If you pass
     * `SetOptions`, the provided data can be merged into the existing document.
     *
     * @param documentRef A reference to the document to be set.
     * @param data An object of the fields and values for the document.
     * @param options An object to configure the set behavior.
     * @return This `Transaction` instance. Used for chaining method calls.
     */
    set(
      documentRef: DocumentReference,
      data: DocumentData,
      options?: SetOptions
    ): Transaction;

    /**
     * Updates fields in the document referred to by the provided
     * `DocumentReference`. The update will fail if applied to a document that
     * does not exist.
     *
     * @param documentRef A reference to the document to be updated.
     * @param data An object containing the fields and values with which to
     * update the document. Fields can contain dots to reference nested fields
     * within the document.
     * @return This `Transaction` instance. Used for chaining method calls.
     */
    update(documentRef: DocumentReference, data: UpdateData): Transaction;

    /**
     * Updates fields in the document referred to by the provided
     * `DocumentReference`. The update will fail if applied to a document that
     * does not exist.
     *
     * Nested fields can be updated by providing dot-separated field path
     * strings or by providing FieldPath objects.
     *
     * @param documentRef A reference to the document to be updated.
     * @param field The first field to update.
     * @param value The first value.
     * @param moreFieldsAndValues Additional key/value pairs.
     * @return A Promise resolved once the data has been successfully written
     * to the backend (Note that it won't resolve while you're offline).
     */
    update(
      documentRef: DocumentReference,
      field: string | FieldPath,
      value: any,
      ...moreFieldsAndValues: any[]
    ): Transaction;

    /**
     * Deletes the document referred to by the provided `DocumentReference`.
     *
     * @param documentRef A reference to the document to be deleted.
     * @return This `Transaction` instance. Used for chaining method calls.
     */
    delete(documentRef: DocumentReference): Transaction;
  }

  /**
   * A write batch, used to perform multiple writes as a single atomic unit.
   *
   * A `WriteBatch` object can be acquired by calling `Firestore.batch()`. It
   * provides methods for adding writes to the write batch. None of the
   * writes will be committed (or visible locally) until `WriteBatch.commit()`
   * is called.
   *
   * Unlike transactions, write batches are persisted offline and therefore are
   * preferable when you don't need to condition your writes on read data.
   */
  export class WriteBatch {
    private constructor();

    /**
     * Writes to the document referred to by the provided `DocumentReference`.
     * If the document does not exist yet, it will be created. If you pass
     * `SetOptions`, the provided data can be merged into the existing document.
     *
     * @param documentRef A reference to the document to be set.
     * @param data An object of the fields and values for the document.
     * @param options An object to configure the set behavior.
     * @return This `WriteBatch` instance. Used for chaining method calls.
     */
    set(
      documentRef: DocumentReference,
      data: DocumentData,
      options?: SetOptions
    ): WriteBatch;

    /**
     * Updates fields in the document referred to by the provided
     * `DocumentReference`. The update will fail if applied to a document that
     * does not exist.
     *
     * @param documentRef A reference to the document to be updated.
     * @param data An object containing the fields and values with which to
     * update the document. Fields can contain dots to reference nested fields
     * within the document.
     * @return This `WriteBatch` instance. Used for chaining method calls.
     */
    update(documentRef: DocumentReference, data: UpdateData): WriteBatch;

    /**
     * Updates fields in the document referred to by this `DocumentReference`.
     * The update will fail if applied to a document that does not exist.
     *
     * Nested fields can be update by providing dot-separated field path strings
     * or by providing FieldPath objects.
     *
     * @param documentRef A reference to the document to be updated.
     * @param field The first field to update.
     * @param value The first value.
     * @param moreFieldsAndValues Additional key value pairs.
     * @return A Promise resolved once the data has been successfully written
     * to the backend (Note that it won't resolve while you're offline).
     */
    update(
      documentRef: DocumentReference,
      field: string | FieldPath,
      value: any,
      ...moreFieldsAndValues: any[]
    ): WriteBatch;

    /**
     * Deletes the document referred to by the provided `DocumentReference`.
     *
     * @param documentRef A reference to the document to be deleted.
     * @return This `WriteBatch` instance. Used for chaining method calls.
     */
    delete(documentRef: DocumentReference): WriteBatch;

    /**
     * Commits all of the writes in this write batch as a single atomic unit.
     *
     * @return A Promise resolved once all of the writes in the batch have been
     * successfully written to the backend as an atomic unit. Note that it won't
     * resolve while you're offline.
     */
    commit(): Promise<void>;
  }

  /**
   * An options object that can be passed to `DocumentReference.onSnapshot()`,
   * `Query.onSnapshot()` and `QuerySnapshot.docChanges()` to control which
   * types of changes to include in the result set.
   */
  export interface SnapshotListenOptions {
    /**
     * Include a change even if only the metadata of the query or of a document
     * changed. Default is false.
     */
    readonly includeMetadataChanges?: boolean;
  }

  /**
   * An options object that configures the behavior of `set()` calls in
   * {@link firebase.firestore.DocumentReference.set DocumentReference}, {@link
   * firebase.firestore.WriteBatch.set WriteBatch} and {@link
   * firebase.firestore.Transaction.set Transaction}. These calls can be
   * configured to perform granular merges instead of overwriting the target
   * documents in their entirety by providing a `SetOptions` with `merge: true`.
   */
  export interface SetOptions {
    /**
     * Changes the behavior of a set() call to only replace the values specified
     * in its data argument. Fields omitted from the set() call remain
     * untouched.
     */
    readonly merge?: boolean;

    /**
     * Changes the behavior of set() calls to only replace the specified field
     * paths. Any field path that is not specified is ignored and remains
     * untouched.
     */
    readonly mergeFields?: (string | FieldPath)[];
  }

  /**
   * An options object that configures the behavior of `get()` calls on
   * `DocumentReference` and `Query`. By providing a `GetOptions` object, these
   * methods can be configured to fetch results only from the server, only from
   * the local cache or attempt to fetch results from the server and fall back to
   * the cache (which is the default).
   */
  export interface GetOptions {
    /**
     * Describes whether we should get from server or cache.
     *
     * Setting to `default` (or not setting at all), causes Firestore to try to
     * retrieve an up-to-date (server-retrieved) snapshot, but fall back to
     * returning cached data if the server can't be reached.
     *
     * Setting to `server` causes Firestore to avoid the cache, generating an
     * error if the server cannot be reached. Note that the cache will still be
     * updated if the server request succeeds. Also note that latency-compensation
     * still takes effect, so any pending write operations will be visible in the
     * returned data (merged into the server-provided data).
     *
     * Setting to `cache` causes Firestore to immediately return a value from the
     * cache, ignoring the server completely (implying that the returned value
     * may be stale with respect to the value on the server.) If there is no data
     * in the cache to satisfy the `get()` call, `DocumentReference.get()` will
     * return an error and `QuerySnapshot.get()` will return an empty
     * `QuerySnapshot` with no documents.
     */
    readonly source?: 'default' | 'server' | 'cache';
  }

  /**
   * A `DocumentReference` refers to a document location in a Firestore database
   * and can be used to write, read, or listen to the location. The document at
   * the referenced location may or may not exist. A `DocumentReference` can
   * also be used to create a `CollectionReference` to a subcollection.
   */
  export class DocumentReference {
    private constructor();

    /**
     * The document's identifier within its collection.
     */
    readonly id: string;

    /**
     * The {@link firebase.firestore.Firestore} the document is in.
     * This is useful for performing transactions, for example.
     */
    readonly firestore: Firestore;

    /**
     * The Collection this `DocumentReference` belongs to.
     */
    readonly parent: CollectionReference;

    /**
     * A string representing the path of the referenced document (relative
     * to the root of the database).
     */
    readonly path: string;

    /**
     * Gets a `CollectionReference` instance that refers to the collection at
     * the specified path.
     *
     * @param collectionPath A slash-separated path to a collection.
     * @return The `CollectionReference` instance.
     */
    collection(collectionPath: string): CollectionReference;

    /**
     * Returns true if this `DocumentReference` is equal to the provided one.
     *
     * @param other The `DocumentReference` to compare against.
     * @return true if this `DocumentReference` is equal to the provided one.
     */
    isEqual(other: DocumentReference): boolean;

    /**
     * Writes to the document referred to by this `DocumentReference`. If the
     * document does not yet exist, it will be created. If you pass
     * `SetOptions`, the provided data can be merged into an existing document.
     *
     * @param data A map of the fields and values for the document.
     * @param options An object to configure the set behavior.
     * @return A Promise resolved once the data has been successfully written
     * to the backend (Note that it won't resolve while you're offline).
     */
    set(data: DocumentData, options?: SetOptions): Promise<void>;

    /**
     * Updates fields in the document referred to by this `DocumentReference`.
     * The update will fail if applied to a document that does not exist.
     *
     * @param data An object containing the fields and values with which to
     * update the document. Fields can contain dots to reference nested fields
     * within the document.
     * @return A Promise resolved once the data has been successfully written
     * to the backend (Note that it won't resolve while you're offline).
     */
    update(data: UpdateData): Promise<void>;

    /**
     * Updates fields in the document referred to by this `DocumentReference`.
     * The update will fail if applied to a document that does not exist.
     *
     * Nested fields can be updated by providing dot-separated field path
     * strings or by providing FieldPath objects.
     *
     * @param field The first field to update.
     * @param value The first value.
     * @param moreFieldsAndValues Additional key value pairs.
     * @return A Promise resolved once the data has been successfully written
     * to the backend (Note that it won't resolve while you're offline).
     */
    update(
      field: string | FieldPath,
      value: any,
      ...moreFieldsAndValues: any[]
    ): Promise<void>;

    /**
     * Deletes the document referred to by this `DocumentReference`.
     *
     * @return A Promise resolved once the document has been successfully
     * deleted from the backend (Note that it won't resolve while you're
     * offline).
     */
    delete(): Promise<void>;

    /**
     * Reads the document referred to by this `DocumentReference`.
     *
     * Note: By default, get() attempts to provide up-to-date data when possible
     * by waiting for data from the server, but it may return cached data or fail
     * if you are offline and the server cannot be reached. This behavior can be
     * altered via the `GetOptions` parameter.
     *
     * @param options An object to configure the get behavior.
     * @return A Promise resolved with a DocumentSnapshot containing the
     * current document contents.
     */
    get(options?: GetOptions): Promise<DocumentSnapshot>;

    /**
     * Attaches a listener for DocumentSnapshot events. You may either pass
     * individual `onNext` and `onError` callbacks or pass a single observer
     * object with `next` and `error` callbacks.
     *
     * NOTE: Although an `onCompletion` callback can be provided, it will
     * never be called because the snapshot stream is never-ending.
     *
     * @param observer A single object containing `next` and `error` callbacks.
     * @return An unsubscribe function that can be called to cancel
     * the snapshot listener.
     */
    onSnapshot(observer: {
      next?: (snapshot: DocumentSnapshot) => void;
      error?: (error: FirestoreError) => void;
      complete?: () => void;
    }): () => void;
    /**
     * Attaches a listener for DocumentSnapshot events. You may either pass
     * individual `onNext` and `onError` callbacks or pass a single observer
     * object with `next` and `error` callbacks.
     *
     * NOTE: Although an `onCompletion` callback can be provided, it will
     * never be called because the snapshot stream is never-ending.
     *
     * @param options Options controlling the listen behavior.
     * @param observer A single object containing `next` and `error` callbacks.
     * @return An unsubscribe function that can be called to cancel
     * the snapshot listener.
     */
    onSnapshot(
      options: SnapshotListenOptions,
      observer: {
        next?: (snapshot: DocumentSnapshot) => void;
        error?: (error: Error) => void;
        complete?: () => void;
      }
    ): () => void;
    /**
     * Attaches a listener for DocumentSnapshot events. You may either pass
     * individual `onNext` and `onError` callbacks or pass a single observer
     * object with `next` and `error` callbacks.
     *
     * NOTE: Although an `onCompletion` callback can be provided, it will
     * never be called because the snapshot stream is never-ending.
     *
     * @param onNext A callback to be called every time a new `DocumentSnapshot`
     * is available.
     * @param onError A callback to be called if the listen fails or is
     * cancelled. No further callbacks will occur.
     * @return An unsubscribe function that can be called to cancel
     * the snapshot listener.
     */
    onSnapshot(
      onNext: (snapshot: DocumentSnapshot) => void,
      onError?: (error: Error) => void,
      onCompletion?: () => void
    ): () => void;
    /**
     * Attaches a listener for DocumentSnapshot events. You may either pass
     * individual `onNext` and `onError` callbacks or pass a single observer
     * object with `next` and `error` callbacks.
     *
     * NOTE: Although an `onCompletion` callback can be provided, it will
     * never be called because the snapshot stream is never-ending.
     *
     * @param options Options controlling the listen behavior.
     * @param onNext A callback to be called every time a new `DocumentSnapshot`
     * is available.
     * @param onError A callback to be called if the listen fails or is
     * cancelled. No further callbacks will occur.
     * @return An unsubscribe function that can be called to cancel
     * the snapshot listener.
     */
    onSnapshot(
      options: SnapshotListenOptions,
      onNext: (snapshot: DocumentSnapshot) => void,
      onError?: (error: Error) => void,
      onCompletion?: () => void
    ): () => void;
  }

  /**
   * Options that configure how data is retrieved from a `DocumentSnapshot`
   * (e.g. the desired behavior for server timestamps that have not yet been set
   * to their final value).
   */
  export interface SnapshotOptions {
    /**
     * If set, controls the return value for server timestamps that have not yet
     * been set to their final value.
     *
     * By specifying 'estimate', pending server timestamps return an estimate
     * based on the local clock. This estimate will differ from the final value
     * and cause these values to change once the server result becomes available.
     *
     * By specifying 'previous', pending timestamps will be ignored and return
     * their previous value instead.
     *
     * If omitted or set to 'none', `null` will be returned by default until the
     * server value becomes available.
     */
    readonly serverTimestamps?: 'estimate' | 'previous' | 'none';
  }

  /**
   * Metadata about a snapshot, describing the state of the snapshot.
   */
  export interface SnapshotMetadata {
    /**
     * True if the snapshot contains the result of local writes (e.g. set() or
     * update() calls) that have not yet been committed to the backend.
     * If your listener has opted into metadata updates (via
     * `SnapshotListenOptions`) you will receive another
     * snapshot with `hasPendingWrites` equal to false once the writes have been
     * committed to the backend.
     */
    readonly hasPendingWrites: boolean;

    /**
     * True if the snapshot includes local writes (`set()` or
     * `update()` calls) that haven't been committed to the backend yet.
     * If your listener has opted into
     * metadata updates (via `SnapshotListenOptions`)
     * you will receive another snapshot with `fromCache` equal to false once
     * the client has received up-to-date data from the backend.
     */
    readonly fromCache: boolean;

    /**
     * Returns true if this `SnapshotMetadata` is equal to the provided one.
     *
     * @param other The `SnapshotMetadata` to compare against.
     * @return true if this `SnapshotMetadata` is equal to the provided one.
     */
    isEqual(other: SnapshotMetadata): boolean;
  }

  /**
   * A `DocumentSnapshot` contains data read from a document in your Firestore
   * database. The data can be extracted with `.data()` or `.get(<field>)` to
   * get a specific field.
   *
   * For a `DocumentSnapshot` that points to a non-existing document, any data
   * access will return 'undefined'. You can use the `exists` property to
   * explicitly verify a document's existence.
   */
  export class DocumentSnapshot {
    protected constructor();

    /**
     * Property of the `DocumentSnapshot` that signals whether or not the data
     * exists. True if the document exists.
     */
    readonly exists: boolean;
    /**
     * The `DocumentReference` for the document included in the `DocumentSnapshot`.
     */
    readonly ref: DocumentReference;
    /**
     * Property of the `DocumentSnapshot` that provides the document's ID.
     */
    readonly id: string;
    /**
     *  Metadata about the `DocumentSnapshot`, including information about its
     *  source and local modifications.
     */
    readonly metadata: SnapshotMetadata;

    /**
     * Retrieves all fields in the document as an Object. Returns 'undefined' if
     * the document doesn't exist.
     *
     * By default, `FieldValue.serverTimestamp()` values that have not yet been
     * set to their final value will be returned as `null`. You can override
     * this by passing an options object.
     *
     * @param options An options object to configure how data is retrieved from
     * the snapshot (e.g. the desired behavior for server timestamps that have
     * not yet been set to their final value).
     * @return An Object containing all fields in the document or 'undefined' if
     * the document doesn't exist.
     */
    data(options?: SnapshotOptions): DocumentData | undefined;

    /**
     * Retrieves the field specified by `fieldPath`. Returns `undefined` if the
     * document or field doesn't exist.
     *
     * By default, a `FieldValue.serverTimestamp()` that has not yet been set to
     * its final value will be returned as `null`. You can override this by
     * passing an options object.
     *
     * @param fieldPath The path (e.g. 'foo' or 'foo.bar') to a specific field.
     * @param options An options object to configure how the field is retrieved
     * from the snapshot (e.g. the desired behavior for server timestamps that have
     * not yet been set to their final value).
     * @return The data at the specified field location or undefined if no such
     * field exists in the document.
     */
    get(fieldPath: string | FieldPath, options?: SnapshotOptions): any;

    /**
     * Returns true if this `DocumentSnapshot` is equal to the provided one.
     *
     * @param other The `DocumentSnapshot` to compare against.
     * @return true if this `DocumentSnapshot` is equal to the provided one.
     */
    isEqual(other: DocumentSnapshot): boolean;
  }

  /**
   * A `QueryDocumentSnapshot` contains data read from a document in your
   * Firestore database as part of a query. The document is guaranteed to exist
   * and its data can be extracted with `.data()` or `.get(<field>)` to get a
   * specific field.
   *
   * A `QueryDocumentSnapshot` offers the same API surface as a
   * `DocumentSnapshot`. Since query results contain only existing documents, the
   * `exists` property will always be true and `data()` will never return
   * 'undefined'.
   */
  export class QueryDocumentSnapshot extends DocumentSnapshot {
    private constructor();

    /**
     * Retrieves all fields in the document as an Object.
     *
     * By default, `FieldValue.serverTimestamp()` values that have not yet been
     * set to their final value will be returned as `null`. You can override
     * this by passing an options object.
     *
     * @override
     * @param options An options object to configure how data is retrieved from
     * the snapshot (e.g. the desired behavior for server timestamps that have
     * not yet been set to their final value).
     * @return An Object containing all fields in the document.
     */
    data(options?: SnapshotOptions): DocumentData;
  }

  /**
   * The direction of a `Query.orderBy()` clause is specified as 'desc' or 'asc'
   * (descending or ascending).
   */
  export type OrderByDirection = 'desc' | 'asc';

  /**
   * Filter conditions in a `Query.where()` clause are specified using the
   * strings '<', '<=', '==', '>=', '>', and 'array-contains'.
   */
  // TODO(in-queries): Add 'array-contains-any' and 'in' once backend support
  // lands.
  export type WhereFilterOp = '<' | '<=' | '==' | '>=' | '>' | 'array-contains';

  /**
   * A `Query` refers to a Query which you can read or listen to. You can also
   * construct refined `Query` objects by adding filters and ordering.
   */
  export class Query {
    protected constructor();

    /**
     * The `Firestore` for the Firestore database (useful for performing
     * transactions, etc.).
     */
    readonly firestore: Firestore;

    /**
     * Creates and returns a new Query with the additional filter that documents
     * must contain the specified field and the value should satisfy the
     * relation constraint provided.
     *
     * @param fieldPath The path to compare
     * @param opStr The operation string (e.g "<", "<=", "==", ">", ">=").
     * @param value The value for comparison
     * @return The created Query.
     */
    where(
      fieldPath: string | FieldPath,
      opStr: WhereFilterOp,
      value: any
    ): Query;

    /**
     * Creates and returns a new Query that's additionally sorted by the
     * specified field, optionally in descending order instead of ascending.
     *
     * @param fieldPath The field to sort by.
     * @param directionStr Optional direction to sort by (`asc` or `desc`). If
     * not specified, order will be ascending.
     * @return The created Query.
     */
    orderBy(
      fieldPath: string | FieldPath,
      directionStr?: OrderByDirection
    ): Query;

    /**
     * Creates and returns a new Query where the results are limited to the
     * specified number of documents.
     *
     * @param limit The maximum number of items to return.
     * @return The created Query.
     */
    limit(limit: number): Query;

    /**
     * Creates and returns a new Query that starts at the provided document
     * (inclusive). The starting position is relative to the order of the query.
     * The document must contain all of the fields provided in the `orderBy` of
     * this query.
     *
     * @param snapshot The snapshot of the document to start at.
     * @return The created Query.
     */
    startAt(snapshot: DocumentSnapshot): Query;

    /**
     * Creates and returns a new Query that starts at the provided fields
     * relative to the order of the query. The order of the field values
     * must match the order of the order by clauses of the query.
     *
     * @param fieldValues The field values to start this query at, in order
     * of the query's order by.
     * @return The created Query.
     */
    startAt(...fieldValues: any[]): Query;

    /**
     * Creates and returns a new Query that starts after the provided document
     * (exclusive). The starting position is relative to the order of the query.
     * The document must contain all of the fields provided in the orderBy of
     * this query.
     *
     * @param snapshot The snapshot of the document to start after.
     * @return The created Query.
     */
    startAfter(snapshot: DocumentSnapshot): Query;

    /**
     * Creates and returns a new Query that starts after the provided fields
     * relative to the order of the query. The order of the field values
     * must match the order of the order by clauses of the query.
     *
     * @param fieldValues The field values to start this query after, in order
     * of the query's order by.
     * @return The created Query.
     */
    startAfter(...fieldValues: any[]): Query;

    /**
     * Creates and returns a new Query that ends before the provided document
     * (exclusive). The end position is relative to the order of the query. The
     * document must contain all of the fields provided in the orderBy of this
     * query.
     *
     * @param snapshot The snapshot of the document to end before.
     * @return The created Query.
     */
    endBefore(snapshot: DocumentSnapshot): Query;

    /**
     * Creates and returns a new Query that ends before the provided fields
     * relative to the order of the query. The order of the field values
     * must match the order of the order by clauses of the query.
     *
     * @param fieldValues The field values to end this query before, in order
     * of the query's order by.
     * @return The created Query.
     */
    endBefore(...fieldValues: any[]): Query;

    /**
     * Creates and returns a new Query that ends at the provided document
     * (inclusive). The end position is relative to the order of the query. The
     * document must contain all of the fields provided in the orderBy of this
     * query.
     *
     * @param snapshot The snapshot of the document to end at.
     * @return The created Query.
     */
    endAt(snapshot: DocumentSnapshot): Query;

    /**
     * Creates and returns a new Query that ends at the provided fields
     * relative to the order of the query. The order of the field values
     * must match the order of the order by clauses of the query.
     *
     * @param fieldValues The field values to end this query at, in order
     * of the query's order by.
     * @return The created Query.
     */
    endAt(...fieldValues: any[]): Query;

    /**
     * Returns true if this `Query` is equal to the provided one.
     *
     * @param other The `Query` to compare against.
     * @return true if this `Query` is equal to the provided one.
     */
    isEqual(other: Query): boolean;

    /**
     * Executes the query and returns the results as a `QuerySnapshot`.
     *
     * Note: By default, get() attempts to provide up-to-date data when possible
     * by waiting for data from the server, but it may return cached data or fail
     * if you are offline and the server cannot be reached. This behavior can be
     * altered via the `GetOptions` parameter.
     *
     * @param options An object to configure the get behavior.
     * @return A Promise that will be resolved with the results of the Query.
     */
    get(options?: GetOptions): Promise<QuerySnapshot>;

    /**
     * Attaches a listener for QuerySnapshot events. You may either pass
     * individual `onNext` and `onError` callbacks or pass a single observer
     * object with `next` and `error` callbacks. The listener can be cancelled by
     * calling the function that is returned when `onSnapshot` is called.
     *
     * NOTE: Although an `onCompletion` callback can be provided, it will
     * never be called because the snapshot stream is never-ending.
     *
     * @param observer A single object containing `next` and `error` callbacks.
     * @return An unsubscribe function that can be called to cancel
     * the snapshot listener.
     */
    onSnapshot(observer: {
      next?: (snapshot: QuerySnapshot) => void;
      error?: (error: Error) => void;
      complete?: () => void;
    }): () => void;
    /**
     * Attaches a listener for QuerySnapshot events. You may either pass
     * individual `onNext` and `onError` callbacks or pass a single observer
     * object with `next` and `error` callbacks. The listener can be cancelled by
     * calling the function that is returned when `onSnapshot` is called.
     *
     * NOTE: Although an `onCompletion` callback can be provided, it will
     * never be called because the snapshot stream is never-ending.
     *
     * @param options Options controlling the listen behavior.
     * @param observer A single object containing `next` and `error` callbacks.
     * @return An unsubscribe function that can be called to cancel
     * the snapshot listener.
     */
    onSnapshot(
      options: SnapshotListenOptions,
      observer: {
        next?: (snapshot: QuerySnapshot) => void;
        error?: (error: Error) => void;
        complete?: () => void;
      }
    ): () => void;
    /**
     * Attaches a listener for QuerySnapshot events. You may either pass
     * individual `onNext` and `onError` callbacks or pass a single observer
     * object with `next` and `error` callbacks. The listener can be cancelled by
     * calling the function that is returned when `onSnapshot` is called.
     *
     * NOTE: Although an `onCompletion` callback can be provided, it will
     * never be called because the snapshot stream is never-ending.
     *
     * @param onNext A callback to be called every time a new `QuerySnapshot`
     * is available.
     * @param onError A callback to be called if the listen fails or is
     * cancelled. No further callbacks will occur.
     * @return An unsubscribe function that can be called to cancel
     * the snapshot listener.
     */
    onSnapshot(
      onNext: (snapshot: QuerySnapshot) => void,
      onError?: (error: Error) => void,
      onCompletion?: () => void
    ): () => void;
    /**
     * Attaches a listener for QuerySnapshot events. You may either pass
     * individual `onNext` and `onError` callbacks or pass a single observer
     * object with `next` and `error` callbacks. The listener can be cancelled by
     * calling the function that is returned when `onSnapshot` is called.
     *
     * NOTE: Although an `onCompletion` callback can be provided, it will
     * never be called because the snapshot stream is never-ending.
     *
     * @param options Options controlling the listen behavior.
     * @param onNext A callback to be called every time a new `QuerySnapshot`
     * is available.
     * @param onError A callback to be called if the listen fails or is
     * cancelled. No further callbacks will occur.
     * @return An unsubscribe function that can be called to cancel
     * the snapshot listener.
     */
    onSnapshot(
      options: SnapshotListenOptions,
      onNext: (snapshot: QuerySnapshot) => void,
      onError?: (error: Error) => void,
      onCompletion?: () => void
    ): () => void;
  }

  /**
   * A `QuerySnapshot` contains zero or more `DocumentSnapshot` objects
   * representing the results of a query. The documents can be accessed as an
   * array via the `docs` property or enumerated using the `forEach` method. The
   * number of documents can be determined via the `empty` and `size`
   * properties.
   */
  export class QuerySnapshot {
    private constructor();

    /**
     * The query on which you called `get` or `onSnapshot` in order to get this
     * `QuerySnapshot`.
     */
    readonly query: Query;
    /**
     * Metadata about this snapshot, concerning its source and if it has local
     * modifications.
     */
    readonly metadata: SnapshotMetadata;

    /** An array of all the documents in the `QuerySnapshot`. */
    readonly docs: QueryDocumentSnapshot[];

    /** The number of documents in the `QuerySnapshot`. */
    readonly size: number;

    /** True if there are no documents in the `QuerySnapshot`. */
    readonly empty: boolean;

    /**
     * Returns an array of the documents changes since the last snapshot. If this
     * is the first snapshot, all documents will be in the list as added changes.
     *
     * @param options `SnapshotListenOptions` that control whether metadata-only
     * changes (i.e. only `DocumentSnapshot.metadata` changed) should trigger
     * snapshot events.
     */
    docChanges(options?: SnapshotListenOptions): DocumentChange[];

    /**
     * Enumerates all of the documents in the `QuerySnapshot`.
     *
     * @param callback A callback to be called with a `QueryDocumentSnapshot` for
     * each document in the snapshot.
     * @param thisArg The `this` binding for the callback.
     */
    forEach(
      callback: (result: QueryDocumentSnapshot) => void,
      thisArg?: any
    ): void;

    /**
     * Returns true if this `QuerySnapshot` is equal to the provided one.
     *
     * @param other The `QuerySnapshot` to compare against.
     * @return true if this `QuerySnapshot` is equal to the provided one.
     */
    isEqual(other: QuerySnapshot): boolean;
  }

  /**
   * The type of a `DocumentChange` may be 'added', 'removed', or 'modified'.
   */
  export type DocumentChangeType = 'added' | 'removed' | 'modified';

  /**
   * A `DocumentChange` represents a change to the documents matching a query.
   * It contains the document affected and the type of change that occurred.
   */
  export interface DocumentChange {
    /** The type of change ('added', 'modified', or 'removed'). */
    readonly type: DocumentChangeType;

    /** The document affected by this change. */
    readonly doc: QueryDocumentSnapshot;

    /**
     * The index of the changed document in the result set immediately prior to
     * this `DocumentChange` (i.e. supposing that all prior `DocumentChange` objects
     * have been applied). Is -1 for 'added' events.
     */
    readonly oldIndex: number;

    /**
     * The index of the changed document in the result set immediately after
     * this `DocumentChange` (i.e. supposing that all prior `DocumentChange`
     * objects and the current `DocumentChange` object have been applied).
     * Is -1 for 'removed' events.
     */
    readonly newIndex: number;
  }

  /**
   * A `CollectionReference` object can be used for adding documents, getting
   * document references, and querying for documents (using the methods
   * inherited from `Query`).
   */
  export class CollectionReference extends Query {
    private constructor();

    /** The collection's identifier. */
    readonly id: string;

    /**
     * A reference to the containing `DocumentReference` if this is a subcollection.
     * If this isn't a subcollection, the reference is null.
     */
    readonly parent: DocumentReference | null;

    /**
     * A string representing the path of the referenced collection (relative
     * to the root of the database).
     */
    readonly path: string;

    /**
     * Get a `DocumentReference` for the document within the collection at the
     * specified path. If no path is specified, an automatically-generated
     * unique ID will be used for the returned DocumentReference.
     *
     * @param documentPath A slash-separated path to a document.
     * @return The `DocumentReference` instance.
     */
    doc(documentPath?: string): DocumentReference;

    /**
     * Add a new document to this collection with the specified data, assigning
     * it a document ID automatically.
     *
     * @param data An Object containing the data for the new document.
     * @return A Promise resolved with a `DocumentReference` pointing to the
     * newly created document after it has been written to the backend.
     */
    add(data: DocumentData): Promise<DocumentReference>;

    /**
     * Returns true if this `CollectionReference` is equal to the provided one.
     *
     * @param other The `CollectionReference` to compare against.
     * @return true if this `CollectionReference` is equal to the provided one.
     */
    isEqual(other: CollectionReference): boolean;
  }

  /**
   * Sentinel values that can be used when writing document fields with `set()`
   * or `update()`.
   */
  export class FieldValue {
    private constructor();

    /**
     * Returns a sentinel used with `set()` or `update()` to include a
     * server-generated timestamp in the written data.
     */
    static serverTimestamp(): FieldValue;

    /**
     * Returns a sentinel for use with `update()` to mark a field for deletion.
     */
    static delete(): FieldValue;

    /**
     * Returns a special value that can be used with `set()` or `update()` that tells
     * the server to union the given elements with any array value that already
     * exists on the server. Each specified element that doesn't already exist in
     * the array will be added to the end. If the field being modified is not
     * already an array it will be overwritten with an array containing exactly
     * the specified elements.
     *
     * @param elements The elements to union into the array.
     * @return The FieldValue sentinel for use in a call to `set()` or `update()`.
     */
    static arrayUnion(...elements: any[]): FieldValue;

    /**
     * Returns a special value that can be used with `set()` or `update()` that tells
     * the server to remove the given elements from any array value that already
     * exists on the server. All instances of each element specified will be
     * removed from the array. If the field being modified is not already an
     * array it will be overwritten with an empty array.
     *
     * @param elements The elements to remove from the array.
     * @return The FieldValue sentinel for use in a call to `set()` or `update()`.
     */
    static arrayRemove(...elements: any[]): FieldValue;

    /**
     * Returns a special value that can be used with `set()` or `update()` that tells
     * the server to increment the field's current value by the given value.
     *
     * If either the operand or the current field value uses floating point precision,
     * all arithmetic follows IEEE 754 semantics. If both values are integers,
     * values outside of JavaScript's safe number range (`Number.MIN_SAFE_INTEGER` to
     * `Number.MAX_SAFE_INTEGER`) are also subject to precision loss. Furthermore,
     * once processed by the Firestore backend, all integer operations are capped
     * between -2^63 and 2^63-1.
     *
     * If the current field value is not of type `number`, or if the field does not
     * yet exist, the transformation sets the field to the given value.
     *
     * @param n The value to increment by.
     * @return The FieldValue sentinel for use in a call to `set()` or `update()`.
     */
    static increment(n: number): FieldValue;

    /**
     * Returns true if this `FieldValue` is equal to the provided one.
     *
     * @param other The `FieldValue` to compare against.
     * @return true if this `FieldValue` is equal to the provided one.
     */
    isEqual(other: FieldValue): boolean;
  }

  /**
   * A FieldPath refers to a field in a document. The path may consist of a
   * single field name (referring to a top-level field in the document), or a
   * list of field names (referring to a nested field in the document).
   *
   * Create a FieldPath by providing field names. If more than one field
   * name is provided, the path will point to a nested field in a document.
   *
   */
  export class FieldPath {
    /**
     * Creates a FieldPath from the provided field names. If more than one field
     * name is provided, the path will point to a nested field in a document.
     *
     * @param fieldNames A list of field names.
     */
    constructor(...fieldNames: string[]);

    /**
     * Returns a special sentinel `FieldPath` to refer to the ID of a document.
     * It can be used in queries to sort or filter by the document ID.
     */
    static documentId(): FieldPath;

    /**
     * Returns true if this `FieldPath` is equal to the provided one.
     *
     * @param other The `FieldPath` to compare against.
     * @return true if this `FieldPath` is equal to the provided one.
     */
    isEqual(other: FieldPath): boolean;
  }

  /**
   * The set of Firestore status codes. The codes are the same at the ones
   * exposed by gRPC here:
   * https://github.com/grpc/grpc/blob/master/doc/statuscodes.md
   *
   * Possible values:
   * - 'cancelled': The operation was cancelled (typically by the caller).
   * - 'unknown': Unknown error or an error from a different error domain.
   * - 'invalid-argument': Client specified an invalid argument. Note that this
   *   differs from 'failed-precondition'. 'invalid-argument' indicates
   *   arguments that are problematic regardless of the state of the system
   *   (e.g. an invalid field name).
   * - 'deadline-exceeded': Deadline expired before operation could complete.
   *   For operations that change the state of the system, this error may be
   *   returned even if the operation has completed successfully. For example,
   *   a successful response from a server could have been delayed long enough
   *   for the deadline to expire.
   * - 'not-found': Some requested document was not found.
   * - 'already-exists': Some document that we attempted to create already
   *   exists.
   * - 'permission-denied': The caller does not have permission to execute the
   *   specified operation.
   * - 'resource-exhausted': Some resource has been exhausted, perhaps a
   *   per-user quota, or perhaps the entire file system is out of space.
   * - 'failed-precondition': Operation was rejected because the system is not
   *   in a state required for the operation's execution.
   * - 'aborted': The operation was aborted, typically due to a concurrency
   *   issue like transaction aborts, etc.
   * - 'out-of-range': Operation was attempted past the valid range.
   * - 'unimplemented': Operation is not implemented or not supported/enabled.
   * - 'internal': Internal errors. Means some invariants expected by
   *   underlying system has been broken. If you see one of these errors,
   *   something is very broken.
   * - 'unavailable': The service is currently unavailable. This is most likely
   *   a transient condition and may be corrected by retrying with a backoff.
   * - 'data-loss': Unrecoverable data loss or corruption.
   * - 'unauthenticated': The request does not have valid authentication
   *   credentials for the operation.
   */
  export type FirestoreErrorCode =
    | 'cancelled'
    | 'unknown'
    | 'invalid-argument'
    | 'deadline-exceeded'
    | 'not-found'
    | 'already-exists'
    | 'permission-denied'
    | 'resource-exhausted'
    | 'failed-precondition'
    | 'aborted'
    | 'out-of-range'
    | 'unimplemented'
    | 'internal'
    | 'unavailable'
    | 'data-loss'
    | 'unauthenticated';

  /** An error returned by a Firestore operation. */
  // TODO(b/63008957): FirestoreError should extend firebase.FirebaseError
  export interface FirestoreError {
    code: FirestoreErrorCode;
    message: string;
    name: string;
    stack?: string;
  }
}

export = firebase;
export as namespace firebase;<|MERGE_RESOLUTION|>--- conflicted
+++ resolved
@@ -3306,40 +3306,6 @@
   }
 
   /**
-<<<<<<< HEAD
-   * The error thrown when the user needs to provide a second factor to sign in
-   * successfully.
-   * The error code for this error is <code>auth/multi-factor-auth-required</code>.
-   * This error provides a {@link firebase.auth.MultiFactorResolver} object,
-   * which you can use to get the second sign-in factor from the user.
-   *
-   * @example
-   * ```javascript
-   * firebase.auth().signInWithEmailAndPassword()
-   *     .then(function(result) {
-   *       // User signed in. No 2nd factor challenge is needed.
-   *     })
-   *     .catch(function(error) {
-   *       if (error.code == 'auth/multi-factor-auth-required') {
-   *         var resolver = error.resolver;
-   *         var multiFactorHints = resolver.hints;
-   *       } else {
-   *         // Handle other errors.
-   *       }
-   *     });
-   *
-   * resolver.resolveSignIn(multiFactorAssertion)
-   *     .then(function(userCredential) {
-   *       // User signed in.
-   *     });
-   * ```
-   */
-  interface MultiFactorError extends firebase.auth.Error {
-    /**
-     * The multi-factor resolver to complete second factor sign-in.
-     */
-    resolver: firebase.auth.MultiFactorResolver;
-=======
    * The account conflict error.
    * Refer to {@link firebase.auth.Auth.signInWithPopup} for more information.
    *
@@ -3404,7 +3370,41 @@
      * persisted after redirection.
      */
     tenantId?: string;
->>>>>>> 4ecd58ec
+  }
+
+  /**
+   * The error thrown when the user needs to provide a second factor to sign in
+   * successfully.
+   * The error code for this error is <code>auth/multi-factor-auth-required</code>.
+   * This error provides a {@link firebase.auth.MultiFactorResolver} object,
+   * which you can use to get the second sign-in factor from the user.
+   *
+   * @example
+   * ```javascript
+   * firebase.auth().signInWithEmailAndPassword()
+   *     .then(function(result) {
+   *       // User signed in. No 2nd factor challenge is needed.
+   *     })
+   *     .catch(function(error) {
+   *       if (error.code == 'auth/multi-factor-auth-required') {
+   *         var resolver = error.resolver;
+   *         var multiFactorHints = resolver.hints;
+   *       } else {
+   *         // Handle other errors.
+   *       }
+   *     });
+   *
+   * resolver.resolveSignIn(multiFactorAssertion)
+   *     .then(function(userCredential) {
+   *       // User signed in.
+   *     });
+   * ```
+   */
+  interface MultiFactorError extends firebase.auth.AuthError {
+    /**
+     * The multi-factor resolver to complete second factor sign-in.
+     */
+    resolver: firebase.auth.MultiFactorResolver;
   }
 
   /**
@@ -4895,7 +4895,6 @@
   };
 }
 
-<<<<<<< HEAD
 declare namespace firebase.User {
   /**
    * This is the interface that defines the multi-factor related properties and
@@ -5033,8 +5032,6 @@
   }
 }
 
-=======
->>>>>>> 4ecd58ec
 declare namespace firebase.auth.ActionCodeInfo {
   type Operation = string;
   /**
@@ -5042,19 +5039,11 @@
    */
   var Operation: {
     /**
-<<<<<<< HEAD
-     * The email link sign in email action.
+     * The email link sign-in action.
      */
     EMAIL_SIGNIN: Operation;
     /**
-     * The reset password email action.
-=======
-     * The email link sign-in action.
-     */
-    EMAIL_SIGNIN: Operation;
-    /**
      * The password reset action.
->>>>>>> 4ecd58ec
      */
     PASSWORD_RESET: Operation;
     /**
@@ -5062,7 +5051,6 @@
      */
     RECOVER_EMAIL: Operation;
     /**
-<<<<<<< HEAD
      * The revert second factor addition email action.
      */
     REVERT_SECOND_FACTOR_ADDITION: Operation;
@@ -5071,8 +5059,6 @@
      */
     VERIFY_AND_CHANGE_EMAIL: Operation;
     /**
-=======
->>>>>>> 4ecd58ec
      * The email verification action.
      */
     VERIFY_EMAIL: Operation;
