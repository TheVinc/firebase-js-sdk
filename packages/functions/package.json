{
  "name": "@firebase/functions",
  "version": "0.4.23",
  "description": "",
  "author": "Firebase <firebase-support@google.com> (https://firebase.google.com/)",
  "main": "dist/index.node.cjs.js",
  "browser": "dist/index.cjs.js",
  "module": "dist/index.esm.js",
  "esm2017": "dist/index.esm2017.js",
  "files": [
    "dist"
  ],
  "scripts": {
    "lint": "eslint -c .eslintrc.js '**/*.ts' --ignore-path '../../.gitignore'",
    "lint:fix": "eslint --fix -c .eslintrc.js '**/*.ts' --ignore-path '../../.gitignore'",
    "build": "rollup -c",
    "dev": "rollup -c -w",
    "test": "run-p lint test:browser test:node",
    "test:browser": "karma start --single-run",
    "test:browser:debug": "karma start --browsers=Chrome --auto-watch",
    "test:node": "TS_NODE_COMPILER_OPTIONS='{\"module\":\"commonjs\"}' nyc --reporter lcovonly -- mocha 'test/{,!(browser)/**/}*.test.ts' --file index.node.ts --opts ../../config/mocha.node.opts",
    "test:emulator": "env FIREBASE_FUNCTIONS_EMULATOR_ORIGIN=http://localhost:5005 run-p test:node",
    "prepare": "yarn build"
  },
  "license": "Apache-2.0",
  "peerDependencies": {
    "@firebase/app": "0.x",
    "@firebase/app-types": "0.x"
  },
  "devDependencies": {
    "@types/chai": "4.2.4",
    "@types/chai-as-promised": "7.1.2",
    "@types/mocha": "5.2.7",
    "@types/sinon": "7.5.0",
    "chai": "4.2.0",
    "karma": "4.4.1",
    "karma-chrome-launcher": "3.1.0",
    "karma-cli": "2.0.0",
    "karma-firefox-launcher": "1.2.0",
    "karma-mocha": "1.3.0",
    "karma-sauce-launcher": "1.2.0",
    "karma-sourcemap-loader": "0.3.7",
    "karma-spec-reporter": "0.0.32",
    "karma-webpack": "4.0.2",
    "mocha": "6.2.2",
    "npm-run-all": "4.1.5",
    "nyc": "14.1.1",
    "rollup": "1.26.2",
    "rollup-plugin-typescript2": "0.24.3",
    "sinon": "7.5.0",
    "source-map-loader": "0.2.4",
    "ts-loader": "6.2.1",
    "ts-node": "8.4.1",
    "tslint": "5.20.0",
    "typescript": "3.6.4",
    "webpack": "4.41.2",
    "yargs": "14.2.0",
<<<<<<< HEAD
    "eslint": "6.6.0",
    "@typescript-eslint/parser": "2.6.0",
    "@typescript-eslint/eslint-plugin": "2.6.0",
    "@typescript-eslint/eslint-plugin-tslint": "2.6.0",
    "@firebase/messaging": "0.5.3"
=======
    "eslint": "6.5.1",
    "@typescript-eslint/parser": "2.5.0",
    "@typescript-eslint/eslint-plugin": "2.5.0",
    "@typescript-eslint/eslint-plugin-tslint": "2.5.0",
    "@firebase/messaging": "0.5.4"
>>>>>>> 26456c77
  },
  "repository": {
    "directory": "packages/functions",
    "type": "git",
    "url": "https://github.com/firebase/firebase-js-sdk.git"
  },
  "bugs": {
    "url": "https://github.com/firebase/firebase-js-sdk/issues"
  },
  "typings": "dist/index.d.ts",
  "dependencies": {
    "@firebase/functions-types": "0.3.10",
    "@firebase/messaging-types": "0.3.4",
    "isomorphic-fetch": "2.2.1",
    "tslib": "1.10.0"
  },
  "nyc": {
    "extension": [
      ".ts"
    ],
    "reportDir": "./coverage/node"
  }
}<|MERGE_RESOLUTION|>--- conflicted
+++ resolved
@@ -55,19 +55,11 @@
     "typescript": "3.6.4",
     "webpack": "4.41.2",
     "yargs": "14.2.0",
-<<<<<<< HEAD
     "eslint": "6.6.0",
     "@typescript-eslint/parser": "2.6.0",
     "@typescript-eslint/eslint-plugin": "2.6.0",
     "@typescript-eslint/eslint-plugin-tslint": "2.6.0",
-    "@firebase/messaging": "0.5.3"
-=======
-    "eslint": "6.5.1",
-    "@typescript-eslint/parser": "2.5.0",
-    "@typescript-eslint/eslint-plugin": "2.5.0",
-    "@typescript-eslint/eslint-plugin-tslint": "2.5.0",
     "@firebase/messaging": "0.5.4"
->>>>>>> 26456c77
   },
   "repository": {
     "directory": "packages/functions",
